--- conflicted
+++ resolved
@@ -132,13 +132,8 @@
                             if type(order) == Ask:
                                 havven_fiat_ask_tot += order.quantity
                             if type(order) == Bid:
-<<<<<<< HEAD
-                                havven_fiat_bid_tot += order.quantity*order.price
-                    elif order.book.quoted == "nomins":
-=======
                                 havven_fiat_bid_tot += order.quantity
                     elif order.book.quote == "nomins":
->>>>>>> 40af186d
                         if type(order) == Ask:
                             nomin_havven_ask_tot += order.quantity
                         if type(order) == Bid:
@@ -197,13 +192,8 @@
                             if trade.buyer == item[1]:
                                 havven_fiat_ask_tot += trade.quantity
                             elif trade.seller == item[1]:
-<<<<<<< HEAD
-                                havven_fiat_bid_tot += trade.quantity*trade.price
-                    elif trade.book.quoted == "nomins":
-=======
                                 havven_fiat_bid_tot += trade.quantity
                     elif trade.book.quote == "nomins":
->>>>>>> 40af186d
                         if trade.buyer == item[1]:
                             nomin_havven_ask_tot += trade.quantity
                         elif trade.seller == item[1]:
