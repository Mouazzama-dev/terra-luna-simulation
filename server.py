"""server.py: Functions for setting up the simulation/visualisation server."""

from typing import List

<<<<<<< HEAD
from visualization.modules import ChartModule, OrderBookModule, WealthModule, \
    PortfolioModule, CurrentOrderModule, PastOrdersModule
=======
from visualization.modules import ChartModule, OrderBookModule, WealthModule, PortfolioModule, \
    CurrentOrderModule, CandleStickModule
>>>>>>> af4b2ec3
from visualization.UserParam import UserSettableParameter
from visualization.ModularVisualization import ModularServer, VisualizationElement

import model


def make_server(n_agents: int = 50, ur: float = 0.2,
                cont_orders: bool = True, threaded=True) -> ModularServer:
    """
    Set up the simulation/visualisation server and return it.

    "Label": "0"/"1" is a workaround to show the graph label where there is only one label
      (the graphs with only one label wont show the label value, and also show multiple
      values at the same time)
    """
    ref_colour = "lightgrey"

    charts: List[VisualizationElement] = [
        CandleStickModule([
            {"Label": "NominFiatPriceData", "orderbook": "NominFiatOrderBook",
             "AvgColor": "rgba(0,191,255,0.6)", "VolumeColor": "rgba(0,191,255,0.3)"}  # deepskyblue
        ]),

        CandleStickModule([
            {"Label": "CuritFiatPriceData", "orderbook": "CuritFiatOrderBook",
             "AvgColor": "rgba(255,0,0,0.6)", "VolumeColor": "rgba(255,0,0,0.3)"}  # red
        ]),

        CandleStickModule([
            {"Label": "CuritNominPriceData", "orderbook": "CuritNominOrderBook",
             "AvgColor": "rgba(153,50,204,0.6)", "VolumeColor": "rgba(153,50,204,0.3)"}  # darkorchid
        ]),

        ChartModule([
            {"Label": "Havven Nomins", "Color": "deepskyblue"},
            {"Label": "Havven Curits", "Color": "red"},
            {"Label": "Havven Fiat", "Color": "darkgreen"},
        ]),

        ChartModule([
            {"Label": "Gini", "Color": "navy"},
            {"Label": "0", "Color": ref_colour}
        ]),

        ChartModule([
            {"Label": "Max Wealth", "Color": "purple"},
            {"Label": "Min Wealth", "Color": "orange"},
        ]),

        ChartModule([
            {"Label": "Avg Profit %", "Color": "grey"},
            {"Label": "Bank Profit %", "Color": "blue"},
            {"Label": "Arb Profit %", "Color": "red"},
            {"Label": "Rand Profit %", "Color": "green"},
            {"Label": "NomShort Profit %", "Color": "orchid"},
            {"Label": "EscrowNomShort Profit %", "Color": "darkorchid"},
            {"Label": "0", "Color": ref_colour}
        ]),

        ChartModule([
            {"Label": "Nomins", "Color": "deepskyblue"},
            {"Label": "Escrowed Curits", "Color": "darkred"},
        ]),

        ChartModule([
            {"Label": "Curit Demand", "Color": "red"},
            {"Label": "Curit Supply", "Color": "orange"},
        ]),

        ChartModule([
            {"Label": "Nomin Demand", "Color": "deepskyblue"},
            {"Label": "Nomin Supply", "Color": "purple"},
        ]),

        ChartModule([
            {"Label": "Fiat Demand", "Color": "darkgreen"},
            {"Label": "Fiat Supply", "Color": "lightgreen"},
        ]),

        ChartModule([
            {"Label": "Fee Pool", "Color": "blue"},
            {"Label": "0", "Color": ref_colour}
        ]),

        ChartModule([
            {"Label": "Fees Distributed", "Color": "blue"},
            {"Label": "0", "Color": ref_colour}
        ]),

        PortfolioModule([{"Label": "WealthBreakdown"}], fiat_values=False),

        WealthModule([{"Label": "Wealth"}]),

        CurrentOrderModule([{"Label": "PlayerBidAskVolume"}]),

        PastOrdersModule([{"Label": "TotalMarketVolume"}]),

        OrderBookModule([{"Label": "NominFiatOrderBook"}]),

        OrderBookModule([{"Label": "CuritFiatOrderBook"}]),

        OrderBookModule([{"Label": "CuritNominOrderBook"}])
    ]

    n_slider = UserSettableParameter(
        'slider', "Number of agents", n_agents, 20, 2000, 1
    )

    ur_slider = UserSettableParameter(
        'slider', "Utilisation Ratio", ur, 0.0, 1.0, 0.01
    )

    match_checkbox = UserSettableParameter(
        'checkbox', "Continuous order matching", cont_orders
    )

    # the none value will randomize the data on every model reset
    agent_fraction_selector = UserSettableParameter(
        'agent_fractions', "Agent fraction selector", None
    )

    server = ModularServer(threaded, model.Havven, charts, "Havven Model",
                           {"num_agents": n_slider, "utilisation_ratio_max": ur_slider,
                            "match_on_order": match_checkbox, 'agent_fractions': agent_fraction_selector})
    return server<|MERGE_RESOLUTION|>--- conflicted
+++ resolved
@@ -2,13 +2,9 @@
 
 from typing import List
 
-<<<<<<< HEAD
-from visualization.modules import ChartModule, OrderBookModule, WealthModule, \
-    PortfolioModule, CurrentOrderModule, PastOrdersModule
-=======
 from visualization.modules import ChartModule, OrderBookModule, WealthModule, PortfolioModule, \
-    CurrentOrderModule, CandleStickModule
->>>>>>> af4b2ec3
+    CurrentOrderModule, CandleStickModule, PastOrdersModule
+
 from visualization.UserParam import UserSettableParameter
 from visualization.ModularVisualization import ModularServer, VisualizationElement
 
