"""model.py: The havven model itself lives here."""

from scipy.stats import skewnorm
from decimal import Decimal as Dec

from mesa import Model
from mesa.time import RandomActivation
from mesa.datacollection import DataCollector

import stats
import agents as ag
from managers import HavvenManager, MarketManager, FeeManager, Mint


class Havven(Model):
    """
    An agent-based model of the Havven stablecoin system. This class will
      provide the basic market functionality of havven, an exchange, and a
      place for the market agents to live and interact.
    The aim is to stabilise the nomin price, but we would also like to measure
      other quantities including liquidity, volatility, wealth concentration,
      velocity of money and so on.
    """

    def __init__(self, num_agents: int, init_value: float = 1000.0,
                 utilisation_ratio_max: float = 1.0,
                 match_on_order: bool = True) -> None:

        # Mesa setup
        super().__init__()
        self.schedule = RandomActivation(self)
        self.datacollector = DataCollector(
            model_reporters={
                "0": lambda x: 0,  # Note: workaround for showing labels (more info server.py)
                "1": lambda x: 1,
                "Nomin Price": lambda h: float(h.market_manager.nomin_fiat_market.price),
                "Nomin Ask": lambda h: float(h.market_manager.nomin_fiat_market.lowest_ask_price()),
                "Nomin Bid": lambda h: float(h.market_manager.nomin_fiat_market.highest_bid_price()),
                "Curit Price": lambda h: float(h.market_manager.curit_fiat_market.price),
                "Curit Ask": lambda h: float(h.market_manager.curit_fiat_market.lowest_ask_price()),
                "Curit Bid": lambda h: float(h.market_manager.curit_fiat_market.highest_bid_price()),
                "Curit/Nomin Price": lambda h: float(h.market_manager.curit_nomin_market.price),
                "Curit/Nomin Ask": lambda h: float(h.market_manager.curit_nomin_market.lowest_ask_price()),
                "Curit/Nomin Bid": lambda h: float(h.market_manager.curit_nomin_market.highest_bid_price()),
                "Havven Nomins": lambda h: float(h.manager.nomins),
                "Havven Curits": lambda h: float(h.manager.curits),
                "Havven Fiat": lambda h: float(h.manager.fiat),
                "Gini": stats.gini,
                "Nomins": lambda h: float(h.manager.nomin_supply),
                "Escrowed Curits": lambda h: float(h.manager.escrowed_curits),
                #"Wealth SD": stats.wealth_sd,
                "Max Wealth": stats.max_wealth,
                "Min Wealth": stats.min_wealth,
                "Avg Profit %": lambda h: round(100*stats.mean_profit_fraction(h), 3),
                "Bank Profit %": lambda h: round(100*stats.mean_banker_profit_fraction(h), 3),
                "Arb Profit %": lambda h: round(100*stats.mean_arb_profit_fraction(h), 3),
                "Rand Profit %": lambda h: round(100*stats.mean_rand_profit_fraction(h), 3),
                "Curit Demand": stats.curit_demand,
                "Curit Supply": stats.curit_supply,
                "Nomin Demand": stats.nomin_demand,
                "Nomin Supply": stats.nomin_supply,
                "Fiat Demand": stats.fiat_demand,
                "Fiat Supply": stats.fiat_supply,
                "Fee Pool": lambda h: float(h.manager.nomins),
                "Fees Distributed": lambda h: float(h.fee_manager.fees_distributed),
                "NominFiatOrderBook": lambda h: h.market_manager.nomin_fiat_market,
                "CuritFiatOrderBook": lambda h: h.market_manager.curit_fiat_market,
                "CuritNominOrderBook": lambda h: h.market_manager.curit_nomin_market
            }, agent_reporters={
                "Agents": lambda a: a,
            })

        self.time: int = 1

        # Create the model settings objects

        self.manager = HavvenManager(Dec(utilisation_ratio_max), match_on_order)
        self.fee_manager = FeeManager(self.manager)
        self.market_manager = MarketManager(self.manager, self.fee_manager)
        self.mint = Mint(self.manager, self.market_manager)

        # Create the market players

        fractions = {"banks": 0.2,
                     "arbs": 0.25,
                     "rands": 0.35,
                     "nomin shorter": 0.2}

        num_banks = int(num_agents * fractions["banks"])
        num_rands = int(num_agents * fractions["rands"])
        num_arbs = int(num_agents * fractions["arbs"])
        nomin_shorters = int(num_agents * fractions["nomin shorter"])

        # convert init_value to decimal type, be careful with floats!
        init_value_d = Dec(init_value)

        i = 0

        for _ in range(num_banks):
            endowment = Dec(skewnorm.rvs(100))*init_value_d
            self.schedule.add(ag.Banker(i, self, fiat=endowment))
            i += 1
        for _ in range(num_rands):
<<<<<<< HEAD
            rand = ag.Randomizer(i, self, fiat=max_fiat)
            self.endow_curits(rand, max_fiat)
=======
            rand = ag.Randomizer(i, self, fiat=init_value_d)
            self.endow_curits(rand, 3*init_value_d)
>>>>>>> dd2808cd
            self.schedule.add(rand)
            i += 1
        for _ in range(num_arbs):
            arb = ag.Arbitrageur(i, self, fiat=init_value_d/2)
            self.endow_curits(arb, init_value_d/2)
            self.schedule.add(arb)
            i += 1
        for _ in range(nomin_shorters):
            nomin_shorter = ag.NominShorter(i, self, nomins=max_fiat*3)
            self.schedule.add(nomin_shorter)
            i += 1

        central_bank = ag.CentralBank(
            i, self, fiat=(num_agents * init_value_d), curit_target=Dec('1.0')
        )
        self.endow_curits(central_bank, (num_agents * init_value_d))
        self.schedule.add(central_bank)

        for agent in self.schedule.agents:
            agent.reset_initial_wealth()

    def fiat_value(self, curits: Dec = Dec('0'), nomins: Dec = Dec('0'),
                   fiat: Dec = Dec('0')) -> Dec:
        """Return the equivalent fiat value of the given currency basket."""
        return self.market_manager.curits_to_fiat(curits) + \
            self.market_manager.nomins_to_fiat(nomins) + fiat

    def endow_curits(self, agent: ag.MarketPlayer, curits: Dec) -> None:
        """Grant an agent an endowment of curits."""
        if curits > 0:
            value = min(self.manager.curits, curits)
            agent.curits += value
            self.manager.curits -= value

    def step(self) -> None:
        """Advance the model by one step."""
        # Agents submit trades
        self.schedule.step()

        # Resolve outstanding trades
        if not self.manager.match_on_order:
            self.market_manager.curit_nomin_market.match()
            self.market_manager.curit_fiat_market.match()
            self.market_manager.nomin_fiat_market.match()

        # Distribute fees periodically.
        if (self.time % self.fee_manager.fee_period) == 0:
            self.fee_manager.distribute_fees(self.schedule.agents)

        # Collect data
        self.datacollector.collect(self)

        self.time += 1<|MERGE_RESOLUTION|>--- conflicted
+++ resolved
@@ -101,13 +101,8 @@
             self.schedule.add(ag.Banker(i, self, fiat=endowment))
             i += 1
         for _ in range(num_rands):
-<<<<<<< HEAD
-            rand = ag.Randomizer(i, self, fiat=max_fiat)
-            self.endow_curits(rand, max_fiat)
-=======
             rand = ag.Randomizer(i, self, fiat=init_value_d)
             self.endow_curits(rand, 3*init_value_d)
->>>>>>> dd2808cd
             self.schedule.add(rand)
             i += 1
         for _ in range(num_arbs):
@@ -116,16 +111,16 @@
             self.schedule.add(arb)
             i += 1
         for _ in range(nomin_shorters):
-            nomin_shorter = ag.NominShorter(i, self, nomins=max_fiat*3)
+            nomin_shorter = ag.NominShorter(i, self, nomins=init_value_d*3)
             self.schedule.add(nomin_shorter)
             i += 1
-
+        
         central_bank = ag.CentralBank(
             i, self, fiat=(num_agents * init_value_d), curit_target=Dec('1.0')
         )
         self.endow_curits(central_bank, (num_agents * init_value_d))
         self.schedule.add(central_bank)
-
+        
         for agent in self.schedule.agents:
             agent.reset_initial_wealth()
 
