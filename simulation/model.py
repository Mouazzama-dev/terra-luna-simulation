"""model.py: The havven model itself lives here."""

from typing import Callable, Optional
import random

from scipy.stats import skewnorm

from mesa import Model
from mesa.time import RandomActivation
from mesa.space import MultiGrid
from mesa.datacollection import DataCollector

import orderbook as ob
import modelstats as ms
import agents as ag


# Function signatures for transfers.
TransferTest = Callable[[ag.MarketPlayer, float], bool]
TransferFunction = Callable[[ag.MarketPlayer, ag.MarketPlayer, float], bool]


class Havven(Model):
    """
    An agent-based model of the Havven stablecoin system. This class will
      provide the basic market functionality of havven, an exchange, and a
      place for the market agents to live and interact.
    The aim is to stabilise the nomin price, but we would also like to measure
      other quantities including liquidity, volatility, wealth concentration,
      velocity of money and so on.
    """

    def __init__(self, N: int, max_fiat: float = 1000,
                 utilisation_ratio_max: float = 1.0,
                 match_on_order: bool = True) -> None:
        # Mesa setup
        super().__init__()
        self.schedule = RandomActivation(self)
        self.datacollector = DataCollector(
            model_reporters={
<<<<<<< HEAD
                "Nomin Price": lambda h: h.nom_fiat_market.price,
                "Curit Price": lambda h: h.cur_fiat_market.price,
                "Curit/Nomin Price": lambda h: h.cur_nom_market.price,
=======
                "": lambda x: 0,  # Note: workaround for showing labels (more info server.py)
>>>>>>> 7c2da8ac
                "Havven Nomins": lambda h: h.nomins,
                "Havven Curits": lambda h: h.curits,
                "Havven Fiat": lambda h: h.fiat,
                "Gini": ms.gini,
                "Nomins": lambda h: h.nomin_supply,
                "Escrowed Curits": lambda h: h.escrowed_curits,
                "Wealth SD": ms.wealth_sd,
                "Max Wealth": ms.max_wealth,
                "Min Wealth": ms.min_wealth,
                "Profit %": ms.mean_profit_fraction,
                "Curit Demand": ms.curit_demand,
                "Curit Supply": ms.curit_supply,
                "Nomin Demand": ms.nomin_demand,
                "Nomin Supply": ms.nomin_supply,
                "Fiat Demand": ms.fiat_demand,
                "Fiat Supply": ms.fiat_supply,
                "Fee Pool": lambda h: h.nomins,
                "Fees Distributed": lambda h: h.fees_distributed,
                "NomCurOrderBook": lambda h: h.cur_nom_market,
                "FiatCurOrderBook": lambda h: h.cur_fiat_market,
                "FiatNomOrderBook": lambda h: h.nom_fiat_market
            }, agent_reporters={
                "Wealth": lambda agent: agent.wealth,
                "Name": lambda agent: agent.name
            })

        self.time: int = 1

        # Market variables

        # Prices in fiat per token
        self.curit_price: float = 1.0
        self.nomin_price: float = 1.0

        # Money Supply
        self.curit_supply: float = 10.0**9
        self.nomin_supply: float = 0.0
        self.escrowed_curits: float = 0.0

        # Havven's own capital supplies
        self.curits: float = self.curit_supply
        self.nomins: float = 0.0
        self.fiat: float = 0.0

        # Fees
        self.fee_period: int = 50
        self.fees_distributed: float = 0.0
        self.nom_transfer_fee_rate: float = 0.005
        self.cur_transfer_fee_rate: float = 0.01

        # TODO: charge issuance and redemption fees
        self.issuance_fee_rate: float = 0.01
        self.redemption_fee_rate: float = 0.02

        # TODO: Move fiat fees and currency pool into its own object
        self.fiat_transfer_fee_rate: float = 0.0

        # Utilisation Ratio maximum (between 0 and 1)
        self.utilisation_ratio_max: float = utilisation_ratio_max

        # If true, match orders whenever an order is posted,
        #   otherwise do so at the end of each period
        self.match_on_order: bool = match_on_order

        # Order books
        # If a book is X_Y_market, then X is the base currency,
        #   Y is the quote currency.
        # That is, buyers hold Y and sellers hold X.
        self.cur_nom_market: ob.OrderBook = ob.OrderBook(
            "CUR", "NOM", self.cur_nom_match, self.match_on_order
        )
        self.cur_fiat_market: ob.OrderBook = ob.OrderBook(
            "CUR", "FIAT", self.cur_fiat_match, self.match_on_order
        )
        self.nom_fiat_market: ob.OrderBook = ob.OrderBook(
            "NOM", "FIAT", self.nom_fiat_match, self.match_on_order
        )

        # Add the market participants
        self.num_agents: int = N

        fractions = {"banks": 0.25,
                     "arbs": 0.25,
                     "rands": 0.5}

        num_banks = int(N * fractions["banks"])
        num_rands = int(N * fractions["rands"])
        num_arbs = int(N * fractions["arbs"])

        i = 0

        for _ in range(num_banks):
            endowment = int(skewnorm.rvs(100)*max_fiat)
            self.schedule.add(ag.Banker(i, self, fiat=endowment))
            i += 1
        for _ in range(num_rands):
            self.schedule.add(ag.Randomizer(i, self, fiat=3*max_fiat))
            i += 1
        for _ in range(num_arbs):
            arbitrageur = ag.Arbitrageur(i, self, 0)
            self.endow_curits(arbitrageur, max_fiat)
            self.schedule.add(arbitrageur)
            i += 1

        reserve_bank = ag.MarketPlayer(i, self, 0)
        self.endow_curits(reserve_bank, 6 * N * max_fiat)
        self.schedule.add(reserve_bank)
        reserve_bank.sell_curits_for_fiat(N * max_fiat * 3)
        reserve_bank.sell_curits_for_nomins(N * max_fiat * 3)

    def fiat_value(self, curits: float, nomins: float, fiat: float) -> float:
        """Return the equivalent fiat value of the given currency basket."""
        return self.cur_to_fiat(curits) + self.nom_to_fiat(nomins) + fiat

    def endow_curits(self, agent: ag.MarketPlayer, curits: float) -> None:
        """Grant an agent an endowment of curits."""
        if curits > 0:
            value = min(self.curits, curits)
            agent.curits += value
            self.curits -= value

    def __bid_ask_match__(
            self, bid: ob.Bid, ask: ob.Ask,
            bid_success: TransferTest, ask_success: TransferTest,
            bid_transfer: TransferFunction,
            ask_transfer: TransferFunction) -> Optional[ob.TradeRecord]:
        """
        If possible, match the given bid and ask, with the given transfer
          and success functions.
        Cancel any orders which an agent cannot afford to service.
        Return a TradeRecord object if the match succeeded, otherwise None.
        """

        if ask.price > bid.price:
            return None

        # Price will be favourable to whoever went second.
        # The earlier poster trades at their posted price,
        #   while the later poster transacts at a price no worse than posted;
        #   they may do better.
        price = ask.price if ask.time < bid.time else bid.price
        quantity = min(ask.quantity, bid.quantity)
        buy_val = quantity*price

        # Only perform the actual transfer if it would be successful.
        # Cancel any orders that would not succeed.
        fail = False
        if not bid_success(bid.issuer, buy_val):
            bid.cancel()
            fail = True
        if not ask_success(ask.issuer, quantity):
            ask.cancel()
            fail = True
        if fail:
            return None

        # Perform the actual transfers.
        # We have already checked above if these would succeed.
        bid_transfer(bid.issuer, ask.issuer, buy_val)
        ask_transfer(ask.issuer, bid.issuer, quantity)

        # Update the orders, cancelling any with 0 remaining quantity.
        ask.update_quantity(ask.quantity - quantity)
        bid.update_quantity(bid.quantity - quantity)

        return ob.TradeRecord(bid.issuer, ask.issuer, price, quantity)

    def cur_nom_match(self, bid: ob.Bid,
                      ask: ob.Ask) -> Optional[ob.TradeRecord]:
        """
        Buyer offers nomins in exchange for curits from the seller.
        Return a TradeRecord object if the match succeeded, otherwise None.
        """
        return self.__bid_ask_match__(bid, ask,
                                      self.transfer_nomins_success,
                                      self.transfer_curits_success,
                                      self.transfer_nomins,
                                      self.transfer_curits)

    def cur_fiat_match(self, bid: ob.Bid,
                       ask: ob.Ask) -> Optional[ob.TradeRecord]:
        """
        Buyer offers fiat in exchange for curits from the seller.
        Return a TradeRecord object if the match succeeded, otherwise None.
        """
        return self.__bid_ask_match__(bid, ask,
                                      self.transfer_fiat_success,
                                      self.transfer_curits_success,
                                      self.transfer_fiat,
                                      self.transfer_curits)

    def nom_fiat_match(self, bid: ob.Bid,
                       ask: ob.Ask) -> Optional[ob.TradeRecord]:
        """
        Buyer offers fiat in exchange for nomins from the seller.
        Return a TradeRecord object if the match succeeded, otherwise None.
        """
        return self.__bid_ask_match__(bid, ask,
                                      self.transfer_fiat_success,
                                      self.transfer_nomins_success,
                                      self.transfer_fiat,
                                      self.transfer_nomins)

    def transfer_fiat_fee(self, value: float) -> float:
        """Return the fee charged for transferring a value of fiat."""
        return value * self.fiat_transfer_fee_rate

    def transfer_curits_fee(self, value: float) -> float:
        """Return the fee charged for transferring a value of curits."""
        return value * self.cur_transfer_fee_rate

    def transfer_nomins_fee(self, value: float) -> float:
        """Return the fee charged for transferring a value of nomins."""
        return value * self.nom_transfer_fee_rate

    def transfer_fiat_success(self, sender: ag.MarketPlayer,
                              value: float) -> bool:
        """True iff the sender could successfully send a value of fiat."""
        return 0 <= value + self.transfer_fiat_fee(value) <= sender.fiat

    def transfer_curits_success(self, sender: ag.MarketPlayer,
                                value: float) -> bool:
        """True iff the sender could successfully send a value of curits."""
        return 0 <= value + self.transfer_curits_fee(value) <= sender.curits

    def transfer_nomins_success(self, sender: ag.MarketPlayer,
                                value: float) -> bool:
        """True iff the sender could successfully send a value of nomins."""
        return 0 <= value + self.transfer_nomins_fee(value) <= sender.nomins

    def max_transferrable_fiat(self, principal: float) -> float:
        """
        A user can transfer less than their total balance when fees are
          taken into account.
          """
        return principal / (1 + self.fiat_transfer_fee_rate)

    def max_transferrable_curits(self, principal: float) -> float:
        """
        A user can transfer less than their total balance when fees are
          taken into account.
        """
        return principal / (1 + self.cur_transfer_fee_rate)

    def max_transferrable_nomins(self, principal: float) -> float:
        """
        A user can transfer less than their total balance when fees are
          taken into account.
        """
        return principal / (1 + self.nom_transfer_fee_rate)

    def transfer_fiat(self, sender: ag.MarketPlayer,
                      recipient: ag.MarketPlayer, value: float) -> bool:
        """
        Transfer a positive value of fiat currency from the sender to the
          recipient, if balance is sufficient. Return True on success.
        """
        if self.transfer_fiat_success(sender, value):
            fee = self.transfer_fiat_fee(value)
            sender.fiat -= value + fee
            recipient.fiat += value
            self.fiat += fee
            return True
        return False

    def transfer_curits(self, sender: ag.MarketPlayer,
                        recipient: ag.MarketPlayer, value: float) -> bool:
        """
        Transfer a positive value of curits from the sender to the recipient,
          if balance is sufficient. Return True on success.
        """
        if self.transfer_curits_success(sender, value):
            fee = self.transfer_curits_fee(value)
            sender.curits -= value + fee
            recipient.curits += value
            self.curits += fee
            return True
        return False

    def transfer_nomins(self, sender: ag.MarketPlayer,
                        recipient: ag.MarketPlayer, value: float) -> bool:
        """
        Transfer a positive value of nomins from the sender to the recipient,
          if balance is sufficient. Return True on success.
        """
        if self.transfer_nomins_success(sender, value):
            fee = self.transfer_nomins_fee(value)
            sender.nomins -= value + fee
            recipient.nomins += value
            self.nomins += fee
            return True
        return False

    def cur_to_nom(self, value: float) -> float:
        """Convert a quantity of curits to its equivalent value in nomins."""
        return (value * self.curit_price) / self.nomin_price

    def cur_to_fiat(self, value: float) -> float:
        """Convert a quantity of curits to its equivalent value in fiat."""
        return value * self.curit_price

    def nom_to_cur(self, value: float) -> float:
        """Convert a quantity of nomins to its equivalent value in curits."""
        return (value * self.nomin_price) / self.curit_price

    def nom_to_fiat(self, value: float) -> float:
        """Convert a quantity of nomins to its equivalent value in fiat."""
        return value * self.nomin_price

    def fiat_to_cur(self, value: float) -> float:
        """Convert a quantity of fiat to its equivalent value in curits."""
        return value / self.curit_price

    def fiat_to_nom(self, value: float) -> float:
        """Convert a quantity of fiat to its equivalent value in nomins."""
        return value / self.nomin_price

    def distribute_fees(self) -> None:
        """Distribute currently held nomins to holders of curits."""
        # Different fee modes:
        #  * distributed by held curits
        # TODO: * distribute by escrowed curits
        # TODO: * distribute by issued nomins
        # TODO: * distribute by motility

        pre_fees = self.nomins
        for agent in self.schedule.agents:
            if self.nomins == 0:
                break
            qty = min(agent.issued_nomins / self.nomins, self.nomins)
            agent.nomins += qty
            self.nomins -= qty
            self.fees_distributed += qty

    def step(self) -> None:
        """Advance the model by one step."""
        # Agents submit trades
        self.schedule.step()

        # Resolve outstanding trades
        if not self.match_on_order:
            self.cur_nom_market.match()
            self.cur_fiat_market.match()
            self.nom_fiat_market.match()

        # Distribute fees periodically.
        if (self.time % self.fee_period) == 0:
            self.distribute_fees()

        # Collect data
        self.datacollector.collect(self)

        self.time += 1<|MERGE_RESOLUTION|>--- conflicted
+++ resolved
@@ -38,13 +38,10 @@
         self.schedule = RandomActivation(self)
         self.datacollector = DataCollector(
             model_reporters={
-<<<<<<< HEAD
+                "": lambda x: 0,  # Note: workaround for showing labels (more info server.py)
                 "Nomin Price": lambda h: h.nom_fiat_market.price,
                 "Curit Price": lambda h: h.cur_fiat_market.price,
                 "Curit/Nomin Price": lambda h: h.cur_nom_market.price,
-=======
-                "": lambda x: 0,  # Note: workaround for showing labels (more info server.py)
->>>>>>> 7c2da8ac
                 "Havven Nomins": lambda h: h.nomins,
                 "Havven Curits": lambda h: h.curits,
                 "Havven Fiat": lambda h: h.fiat,
