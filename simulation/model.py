--- conflicted
+++ resolved
@@ -25,12 +25,8 @@
     def __init__(self, num_agents: int, init_value: float = 1000.0,
                  utilisation_ratio_max: float = 1.0,
                  match_on_order: bool = True) -> None:
-<<<<<<< HEAD
-        # Mesa setup
-=======
+        # Mesa setup.
 
-        # Mesa setup.
->>>>>>> 755882c9
         super().__init__()
 
         # The schedule will activate agents in a random order per step.
