"""orderbook: an order book for trading in a market."""

from typing import Iterable, Callable, List, Optional, TYPE_CHECKING
from itertools import takewhile
<<<<<<< HEAD
from decimal import Decimal
=======
from decimal import Decimal as Dec
>>>>>>> dd2808cd

# We need a fast ordered data structure to support efficient insertion and deletion of orders.
from sortedcontainers import SortedListWithKey, SortedDict

import agents as ag

from managers import HavvenManager


class LimitOrder:
    """A single limit order, including price, quantity, the issuer, and orderbook it belongs to."""
<<<<<<< HEAD
    def __init__(self, price: "Decimal", time: int, quantity: "Decimal", fee: "Decimal",
=======
    def __init__(self, price: Dec, time: int, quantity: Dec, fee: Dec,
>>>>>>> dd2808cd
                 issuer: "ag.MarketPlayer", book: "OrderBook") -> None:
        self.price = price
        self.fee = fee
        self.time = time
        self.quantity = quantity
        self.issuer = issuer
        self.book = book
        self.active = True

    def cancel(self) -> None:
        """Remove this order from the issuer and the order book if it's active."""
        pass

<<<<<<< HEAD
    def update_price(self, price: "Decimal", fee: "Decimal") -> None:
        """Update this order's price, updating its timestamp, possibly reordering its order book."""
        pass

    def update_quantity(self, quantity: "Decimal", fee: "Decimal") -> None:
=======
    def update_price(self, price: Dec, fee: Dec) -> None:
        """Update this order's price, updating its timestamp, possibly reordering its order book."""
        pass

    def update_quantity(self, quantity: Dec, fee: Dec) -> None:
>>>>>>> dd2808cd
        """Update the quantity of this order, cancelling it if the quantity is not positive."""
        self.update_orderbook(self.price, quantity, fee, False)
        if quantity > 0:
            self.quantity = quantity
            self.fee = fee
        else:
            self.quantity = Dec('0.0')
            self.fee = Dec('0.0')
            self.cancel()

    def update_orderbook(self, new_price: "Decimal", new_quantity: "Decimal",
                         new_fee: "Decimal", remove: bool=True):
        pass

    def __str__(self) -> str:
        return f"{self.quantity}@{self.price} ({self.book.name if self.book else None}) " \
               f"t={self.time} by {self.issuer}"


class Bid(LimitOrder):
    """A bid order. Instantiating one of these will automatically add it to its order book."""
<<<<<<< HEAD
    def __init__(self, price: "Decimal", quantity: "Decimal", fee: "Decimal",
=======
    def __init__(self, price: Dec, quantity: Dec, fee: Dec,
>>>>>>> dd2808cd
                 issuer: "ag.MarketPlayer", book: "OrderBook") -> None:
        super().__init__(price, book.time, quantity, fee, issuer, book)
        if quantity <= 0:
            self.active = False  # bid will not be added to the orderbook
        else:
            issuer.orders.add(self)
            self.book.bids.add(self)
            self.update_orderbook(self.price, self.quantity, self.fee, False)
            book.step()

    @classmethod
    def comparator(cls, bid: "Bid"):
        """Bids are sorted first by descending price and then by ascending time."""
        return -bid.price, bid.time

    def cancel(self) -> None:
        if self.active:
            self.active = False
            self.remove_from_orderbook()
            self.book.step()
            self.issuer.orders.remove(self)
            self.issuer.notify_cancelled(self)

<<<<<<< HEAD
    def update_price(self, price: "Decimal", fee: "Decimal",) -> None:
=======
    def update_price(self, price: Dec, fee: Dec,) -> None:
>>>>>>> dd2808cd
        if self.active:
            self.update_orderbook(price, self.quantity, fee, False)
            self.price = price
            self.fee = fee
            self.time = self.book.time
            self.book.bids.add(self)
            self.book.step()

    def update_orderbook(self, new_price: "Decimal", new_quantity: "Decimal",
                         new_fee: "Decimal", remove: bool = True) -> None:
        if remove:
            self.remove_from_orderbook()
        try:
            self.book.bid_quants[new_price] = self.book.bid_quants[self.price] + new_quantity
            self.book.bid_fees[new_price] = self.book.bid_fees[self.price] + new_fee
        except KeyError:
            self.book.bid_quants[new_price] = new_quantity
            self.book.bid_fees[new_price] = new_fee

    def remove_from_orderbook(self) -> None:
        self.book.bids.remove(self)

        self.book.bid_quants[self.price] -= self.quantity
        self.book.bid_fees[self.price] -= self.fee

        if self.book.bid_quants[self.price] == 0:
            self.book.bid_quants.pop(self.price)
            self.book.bid_fees.pop(self.price)

    def __str__(self) -> str:
        return "Bid: " + super().__str__()


class Ask(LimitOrder):
    """An ask order. Instantiating one of these will automatically add it to its order book."""
<<<<<<< HEAD
    def __init__(self, price: "Decimal", quantity: "Decimal", fee: "Decimal",
=======
    def __init__(self, price: Dec, quantity: Dec, fee: Dec,
>>>>>>> dd2808cd
                 issuer: "ag.MarketPlayer", book: "OrderBook") -> None:
        super().__init__(price, book.time, quantity, fee, issuer, book)
        if quantity <= 0:
            self.active = False  # ask will not be added to the orderbook
        else:
            issuer.orders.add(self)
            self.book.asks.add(self)
            self.update_orderbook(self.price, self.quantity, self.fee, False)
            book.step()

    @classmethod
    def comparator(cls, ask: "Ask"):
        """Asks are sorted first by ascending price and then by ascending time."""
        return ask.price, ask.time

    def cancel(self) -> None:
        if self.active:
            self.active = False
            self.remove_from_orderbook()
            self.book.step()
            self.issuer.orders.remove(self)
            self.issuer.notify_cancelled(self)

<<<<<<< HEAD
    def update_price(self, price: "Decimal", fee: "Decimal") -> None:
=======
    def update_price(self, price: Dec, fee: Dec) -> None:
>>>>>>> dd2808cd
        if self.active:
            self.update_orderbook(price, self.quantity, fee)

            self.price = price
            self.fee = fee
            self.time = self.book.time
            self.book.asks.add(self)
            self.book.step()

    def update_orderbook(self, new_price: "Decimal", new_quantity: "Decimal",
                         new_fee: "Decimal", remove: bool = True):
        if remove:
            self.remove_from_orderbook()
        try:
            self.book.ask_quants[new_price] = self.book.ask_quants[self.price] + new_quantity
            self.book.ask_fees[new_price] = self.book.ask_fees[self.price] + new_fee
        except KeyError:
            self.book.ask_quants[new_price] = new_quantity
            self.book.ask_fees[new_price] = new_fee

    def remove_from_orderbook(self):
        self.book.asks.remove(self)

        self.book.ask_quants[self.price] -= self.quantity
        self.book.ask_fees[self.price] -= self.fee

        if self.book.ask_quants[self.price] == 0:
            self.book.ask_quants.pop(self.price)
            self.book.ask_fees.pop(self.price)

    def __str__(self) -> str:
        return "Ask: " + super().__str__()


class TradeRecord:
    """A record of a single trade."""
    def __init__(self, buyer: "ag.MarketPlayer", seller: "ag.MarketPlayer",
<<<<<<< HEAD
                 price: "Decimal", quantity: "Decimal") -> None:
=======
                 price: Dec, quantity: Dec) -> None:
>>>>>>> dd2808cd
        self.buyer = buyer
        self.seller = seller
        self.price = price
        self.quantity = quantity

    def __str__(self) -> str:
        return f"{self.buyer} -> {self.seller} : {self.quantity}@{self.price}"


# A type for matching functions in the order book.
Matcher = Callable[[Bid, Ask], Optional[TradeRecord]]


class OrderBook:
    """
    An order book for Havven agents to interact with.
    This one is generic, but there will have to be a market for each currency pair.
    """

    def __init__(self, model_manager: "HavvenManager", base: str, quote: str,
<<<<<<< HEAD
                 matcher: Matcher, bid_fee_fn: Callable[["Decimal"], "Decimal"],
                 ask_fee_fn: Callable[["Decimal"], "Decimal"],
=======
                 matcher: Matcher, bid_fee_fn: Callable[[Dec], Dec],
                 ask_fee_fn: Callable[[Dec], Dec],
>>>>>>> dd2808cd
                 match_on_order: bool = True) -> None:
        # hold onto the model to be able to access variables
        self.model_manager = model_manager

        # Define the currency pair held by this book.
        self.base: str = base
        self.quote: str = quote

        # Buys and sells should be ordered, by price first, then date.
        # Bids are ordered highest-first
        self.bids: SortedListWithKey = SortedListWithKey(key=Bid.comparator)
        # Asks are ordered lowest-first
        self.asks: SortedListWithKey = SortedListWithKey(key=Ask.comparator)

<<<<<<< HEAD
        self.bid_quants: SortedDict = SortedDict(lambda x: -x)
        self.bid_fees: SortedDict = SortedDict(lambda x: -x)
        self.ask_quants: SortedDict = SortedDict(lambda x: x)
        self.ask_fees: SortedDict = SortedDict(lambda x: x)

        self.price: "Decimal" = Decimal('1.0')

=======
        self.price: Dec = Dec('1.0')
>>>>>>> dd2808cd
        self.time: int = 0

        # match should be a function: match(bid, ask)
        # which resolves the given order pair,
        # which transfers buy_val of the buyer's good to the seller,
        # which transfers sell_val of the seller's good to the buyer,
        # and which returns True iff the transfer succeeded.
        self.matcher: Matcher = matcher

        # Fees will be calculated with the following functions.
<<<<<<< HEAD
        self.bid_fee_fn: Callable[["Decimal"], "Decimal"] = bid_fee_fn
        self.ask_fee_fn: Callable[["Decimal"], "Decimal"] = ask_fee_fn
=======
        self.bid_fee_fn: Callable[[Dec], Dec] = bid_fee_fn
        self.ask_fee_fn: Callable[[Dec], Dec] = ask_fee_fn
>>>>>>> dd2808cd

        # A list of all successful trades.
        self.history: List[TradeRecord] = []

        # Try to match orders after each trade is submitted
        self.match_on_order: bool = match_on_order

    @property
    def name(self) -> str:
        """
        Return this market's name.
        """
        return f"{self.base}/{self.quote}"

    def step(self) -> None:
        """
        Advance the time on this order book by one step.
        """
        self.time += 1

<<<<<<< HEAD
    def bid(self, price: "Decimal", quantity: "Decimal", agent: "ag.MarketPlayer") -> Optional[Bid]:
=======
    def bid(self, price: Dec, quantity: Dec, agent: "ag.MarketPlayer") -> Bid:
>>>>>>> dd2808cd
        """
        Submit a new sell order to the book.
        """
        fee = self.bid_fee_fn(price * quantity)

        if agent.__dict__[self.quote] - agent.__dict__["used_"+self.quote] < quantity + fee:
            return None

        bid = Bid(price, quantity, fee, agent, self)
        if self.match_on_order:
            self.match()
        return bid

<<<<<<< HEAD
    def ask(self, price: "Decimal", quantity: "Decimal", agent: "ag.MarketPlayer") -> Optional[Ask]:
=======
    def ask(self, price: Dec, quantity: Dec, agent: "ag.MarketPlayer") -> Ask:
>>>>>>> dd2808cd
        """
        Submit a new buy order to the book.
        """
        fee = self.ask_fee_fn(quantity)

        if agent.__dict__[self.base] - agent.__dict__["used_"+self.base] < quantity + fee:
            return None

        ask = Ask(price, quantity, fee, agent, self)
        if self.match_on_order:
            self.match()
        return ask

<<<<<<< HEAD
    def buy(self, quantity: "Decimal", agent: "ag.MarketPlayer", premium: "Decimal" = 0.0) -> Bid:
=======
    def buy(self, quantity: Dec, agent: "ag.MarketPlayer", premium: Dec = Dec('0.0')) -> Bid:
>>>>>>> dd2808cd
        """
        Buy a quantity of the sale token at the best available price.
        Optionally buy at a premium a certain fraction above the market price.
        """
<<<<<<< HEAD
        price = self.price_to_buy_quantity(quantity) * Decimal(1 + premium)
        return self.bid(price, quantity, agent)

    def sell(self, quantity: "Decimal", agent: "ag.MarketPlayer", discount: "Decimal" = 0.0) -> Ask:
=======
        price = self.price_to_buy_quantity(quantity) * Dec(1 + premium)
        return self.bid(price, quantity, agent)

    def sell(self, quantity: Dec, agent: "ag.MarketPlayer", discount: Dec = Dec('0.0')) -> Ask:
>>>>>>> dd2808cd
        """
        Sell a quantity of the sale token at the best available price.
        Optionally sell at a discount a certain fraction below the market price.
        """
<<<<<<< HEAD
        price = self.price_to_sell_quantity(quantity) * Decimal(1 - discount)
        return self.ask(price, quantity, agent)

    def price_to_buy_quantity(self, quantity: "Decimal") -> "Decimal":
=======
        price = self.price_to_sell_quantity(quantity) * Dec(1 - discount)
        return self.ask(price, quantity, agent)

    def price_to_buy_quantity(self, quantity: Dec) -> Dec:
>>>>>>> dd2808cd
        """
        The bid price to buy a certain quantity. Note that this is an instantaneous
          metric which may be invalidated if intervening trades are made.
        TODO: handle the null case properly, not just use self.price
        """
        cumulative = Decimal(0)
        price = self.price
        for price in self.ask_quants:
            cumulative += self.ask_quants[price]
            if cumulative >= quantity:
                break
        return price

<<<<<<< HEAD
    def price_to_sell_quantity(self, quantity: "Decimal") -> "Decimal":
=======
    def price_to_sell_quantity(self, quantity: Dec) -> Dec:
>>>>>>> dd2808cd
        """
        The ask price to sell a certain quantity. Note that this is an instantaneous
          metric which may be invalidated if intervening trades are made.
        TODO: handle the null case properly, not just use self.price
        """
        cumulative = Decimal(0)
        price = self.price
        for price in self.bid_quants:
            cumulative += self.bid_quants[price]
            if cumulative >= quantity:
                break
        return price

<<<<<<< HEAD
    def bids_higher_or_equal(self, price: "Decimal") -> Iterable[Bid]:
        """Return an iterator of bids whose prices are no lower than the given price."""
        return takewhile(lambda bid: bid.price >= price, self.bids)

    def highest_bid_price(self) -> "Decimal":
=======
    def bids_higher_or_equal(self, price: Dec) -> Iterable[Bid]:
        """Return an iterator of bids whose prices are no lower than the given price."""
        return takewhile(lambda bid: bid.price >= price, self.bids)

    def highest_bid_price(self) -> Dec:
>>>>>>> dd2808cd
        """Return the highest available buy price."""
        return self.bids[0].price if (len(self.bids) > 0) else self.price

    def highest_bids(self) -> Iterable[Bid]:
        """Return the list of highest-priced bids. May be empty if there are none."""
        return self.bids_higher_or_equal(self.highest_bid_price())

<<<<<<< HEAD
    def asks_lower_or_equal(self, price: "Decimal") -> Iterable[Bid]:
        """Return an iterator of asks whose prices are no higher than the given price."""
        return takewhile(lambda ask: ask.price <= price, self.asks)

    def lowest_ask_price(self) -> "Decimal":
=======
    def asks_lower_or_equal(self, price: Dec) -> Iterable[Bid]:
        """Return an iterator of asks whose prices are no higher than the given price."""
        return takewhile(lambda ask: ask.price <= price, self.asks)

    def lowest_ask_price(self) -> Dec:
>>>>>>> dd2808cd
        """Return the lowest available sell price."""
        return self.asks[0].price if (len(self.asks) > 0) else self.price

    def lowest_asks(self) -> Iterable[Bid]:
        """Return the list of lowest-priced asks. May be empty if there are none."""
        return self.asks_lower_or_equal(self.lowest_ask_price())

<<<<<<< HEAD
    def spread(self) -> "Decimal":
=======
    def spread(self) -> Dec:
>>>>>>> dd2808cd
        """Return the gap between best buy and sell prices."""
        return self.lowest_ask_price() - self.highest_bid_price()

    def round_float(self, value: float) -> "Decimal":
        return round(Decimal(value), self.model_manager.currency_precision)

    def round_decimal(self, value: "Decimal") -> "Decimal":
        return round(value, self.model_manager.currency_precision)

    def match(self) -> None:
        """Match bids with asks and perform any trades that can be made."""
        prev_bid, prev_ask = None, None
        spread = Dec('0.0')
        # Repeatedly match the best pair of orders until no more matches can succeed.
        # Finish if there there are no orders left, or if the last match failed to remove any orders
        # This relies upon the bid and ask books being maintained ordered.
        while spread <= 0 and len(self.bids) and len(self.asks):
            if prev_bid == self.bids[0] and prev_ask == self.asks[0]:
                raise Exception("Orders didn't fill even though spread <= 0")

            # Attempt to match the highest bid with the lowest ask.
            prev_bid, prev_ask = self.bids[0], self.asks[0]

            trade = self.matcher(prev_bid, prev_ask)

            # If a trade was made, then save it in the history.
            if trade is not None:
                self.history.append(trade)

            spread = self.spread()

        self.price = (self.lowest_ask_price() + self.highest_bid_price()) / 2<|MERGE_RESOLUTION|>--- conflicted
+++ resolved
@@ -1,12 +1,8 @@
 """orderbook: an order book for trading in a market."""
 
-from typing import Iterable, Callable, List, Optional, TYPE_CHECKING
+from typing import Iterable, Callable, List, Optional
 from itertools import takewhile
-<<<<<<< HEAD
-from decimal import Decimal
-=======
 from decimal import Decimal as Dec
->>>>>>> dd2808cd
 
 # We need a fast ordered data structure to support efficient insertion and deletion of orders.
 from sortedcontainers import SortedListWithKey, SortedDict
@@ -18,11 +14,7 @@
 
 class LimitOrder:
     """A single limit order, including price, quantity, the issuer, and orderbook it belongs to."""
-<<<<<<< HEAD
-    def __init__(self, price: "Decimal", time: int, quantity: "Decimal", fee: "Decimal",
-=======
     def __init__(self, price: Dec, time: int, quantity: Dec, fee: Dec,
->>>>>>> dd2808cd
                  issuer: "ag.MarketPlayer", book: "OrderBook") -> None:
         self.price = price
         self.fee = fee
@@ -36,19 +28,11 @@
         """Remove this order from the issuer and the order book if it's active."""
         pass
 
-<<<<<<< HEAD
-    def update_price(self, price: "Decimal", fee: "Decimal") -> None:
-        """Update this order's price, updating its timestamp, possibly reordering its order book."""
-        pass
-
-    def update_quantity(self, quantity: "Decimal", fee: "Decimal") -> None:
-=======
     def update_price(self, price: Dec, fee: Dec) -> None:
         """Update this order's price, updating its timestamp, possibly reordering its order book."""
         pass
 
     def update_quantity(self, quantity: Dec, fee: Dec) -> None:
->>>>>>> dd2808cd
         """Update the quantity of this order, cancelling it if the quantity is not positive."""
         self.update_orderbook(self.price, quantity, fee, False)
         if quantity > 0:
@@ -70,11 +54,7 @@
 
 class Bid(LimitOrder):
     """A bid order. Instantiating one of these will automatically add it to its order book."""
-<<<<<<< HEAD
-    def __init__(self, price: "Decimal", quantity: "Decimal", fee: "Decimal",
-=======
     def __init__(self, price: Dec, quantity: Dec, fee: Dec,
->>>>>>> dd2808cd
                  issuer: "ag.MarketPlayer", book: "OrderBook") -> None:
         super().__init__(price, book.time, quantity, fee, issuer, book)
         if quantity <= 0:
@@ -98,11 +78,7 @@
             self.issuer.orders.remove(self)
             self.issuer.notify_cancelled(self)
 
-<<<<<<< HEAD
-    def update_price(self, price: "Decimal", fee: "Decimal",) -> None:
-=======
     def update_price(self, price: Dec, fee: Dec,) -> None:
->>>>>>> dd2808cd
         if self.active:
             self.update_orderbook(price, self.quantity, fee, False)
             self.price = price
@@ -138,11 +114,7 @@
 
 class Ask(LimitOrder):
     """An ask order. Instantiating one of these will automatically add it to its order book."""
-<<<<<<< HEAD
-    def __init__(self, price: "Decimal", quantity: "Decimal", fee: "Decimal",
-=======
     def __init__(self, price: Dec, quantity: Dec, fee: Dec,
->>>>>>> dd2808cd
                  issuer: "ag.MarketPlayer", book: "OrderBook") -> None:
         super().__init__(price, book.time, quantity, fee, issuer, book)
         if quantity <= 0:
@@ -166,11 +138,7 @@
             self.issuer.orders.remove(self)
             self.issuer.notify_cancelled(self)
 
-<<<<<<< HEAD
-    def update_price(self, price: "Decimal", fee: "Decimal") -> None:
-=======
     def update_price(self, price: Dec, fee: Dec) -> None:
->>>>>>> dd2808cd
         if self.active:
             self.update_orderbook(price, self.quantity, fee)
 
@@ -208,11 +176,7 @@
 class TradeRecord:
     """A record of a single trade."""
     def __init__(self, buyer: "ag.MarketPlayer", seller: "ag.MarketPlayer",
-<<<<<<< HEAD
-                 price: "Decimal", quantity: "Decimal") -> None:
-=======
                  price: Dec, quantity: Dec) -> None:
->>>>>>> dd2808cd
         self.buyer = buyer
         self.seller = seller
         self.price = price
@@ -233,13 +197,8 @@
     """
 
     def __init__(self, model_manager: "HavvenManager", base: str, quote: str,
-<<<<<<< HEAD
-                 matcher: Matcher, bid_fee_fn: Callable[["Decimal"], "Decimal"],
-                 ask_fee_fn: Callable[["Decimal"], "Decimal"],
-=======
                  matcher: Matcher, bid_fee_fn: Callable[[Dec], Dec],
                  ask_fee_fn: Callable[[Dec], Dec],
->>>>>>> dd2808cd
                  match_on_order: bool = True) -> None:
         # hold onto the model to be able to access variables
         self.model_manager = model_manager
@@ -254,17 +213,13 @@
         # Asks are ordered lowest-first
         self.asks: SortedListWithKey = SortedListWithKey(key=Ask.comparator)
 
-<<<<<<< HEAD
         self.bid_quants: SortedDict = SortedDict(lambda x: -x)
         self.bid_fees: SortedDict = SortedDict(lambda x: -x)
         self.ask_quants: SortedDict = SortedDict(lambda x: x)
         self.ask_fees: SortedDict = SortedDict(lambda x: x)
 
-        self.price: "Decimal" = Decimal('1.0')
-
-=======
-        self.price: Dec = Dec('1.0')
->>>>>>> dd2808cd
+        self.price: "Dec" = Dec('1.0')
+
         self.time: int = 0
 
         # match should be a function: match(bid, ask)
@@ -275,13 +230,8 @@
         self.matcher: Matcher = matcher
 
         # Fees will be calculated with the following functions.
-<<<<<<< HEAD
-        self.bid_fee_fn: Callable[["Decimal"], "Decimal"] = bid_fee_fn
-        self.ask_fee_fn: Callable[["Decimal"], "Decimal"] = ask_fee_fn
-=======
         self.bid_fee_fn: Callable[[Dec], Dec] = bid_fee_fn
         self.ask_fee_fn: Callable[[Dec], Dec] = ask_fee_fn
->>>>>>> dd2808cd
 
         # A list of all successful trades.
         self.history: List[TradeRecord] = []
@@ -302,11 +252,7 @@
         """
         self.time += 1
 
-<<<<<<< HEAD
-    def bid(self, price: "Decimal", quantity: "Decimal", agent: "ag.MarketPlayer") -> Optional[Bid]:
-=======
-    def bid(self, price: Dec, quantity: Dec, agent: "ag.MarketPlayer") -> Bid:
->>>>>>> dd2808cd
+    def bid(self, price: Dec, quantity: Dec, agent: "ag.MarketPlayer") -> Optional[Bid]:
         """
         Submit a new sell order to the book.
         """
@@ -320,11 +266,7 @@
             self.match()
         return bid
 
-<<<<<<< HEAD
-    def ask(self, price: "Decimal", quantity: "Decimal", agent: "ag.MarketPlayer") -> Optional[Ask]:
-=======
-    def ask(self, price: Dec, quantity: Dec, agent: "ag.MarketPlayer") -> Ask:
->>>>>>> dd2808cd
+    def ask(self, price: Dec, quantity: Dec, agent: "ag.MarketPlayer") -> Optional[Ask]:
         """
         Submit a new buy order to the book.
         """
@@ -338,47 +280,29 @@
             self.match()
         return ask
 
-<<<<<<< HEAD
-    def buy(self, quantity: "Decimal", agent: "ag.MarketPlayer", premium: "Decimal" = 0.0) -> Bid:
-=======
     def buy(self, quantity: Dec, agent: "ag.MarketPlayer", premium: Dec = Dec('0.0')) -> Bid:
->>>>>>> dd2808cd
         """
         Buy a quantity of the sale token at the best available price.
         Optionally buy at a premium a certain fraction above the market price.
         """
-<<<<<<< HEAD
-        price = self.price_to_buy_quantity(quantity) * Decimal(1 + premium)
-        return self.bid(price, quantity, agent)
-
-    def sell(self, quantity: "Decimal", agent: "ag.MarketPlayer", discount: "Decimal" = 0.0) -> Ask:
-=======
         price = self.price_to_buy_quantity(quantity) * Dec(1 + premium)
         return self.bid(price, quantity, agent)
 
     def sell(self, quantity: Dec, agent: "ag.MarketPlayer", discount: Dec = Dec('0.0')) -> Ask:
->>>>>>> dd2808cd
         """
         Sell a quantity of the sale token at the best available price.
         Optionally sell at a discount a certain fraction below the market price.
         """
-<<<<<<< HEAD
-        price = self.price_to_sell_quantity(quantity) * Decimal(1 - discount)
-        return self.ask(price, quantity, agent)
-
-    def price_to_buy_quantity(self, quantity: "Decimal") -> "Decimal":
-=======
         price = self.price_to_sell_quantity(quantity) * Dec(1 - discount)
         return self.ask(price, quantity, agent)
 
     def price_to_buy_quantity(self, quantity: Dec) -> Dec:
->>>>>>> dd2808cd
         """
         The bid price to buy a certain quantity. Note that this is an instantaneous
           metric which may be invalidated if intervening trades are made.
         TODO: handle the null case properly, not just use self.price
         """
-        cumulative = Decimal(0)
+        cumulative = Dec(0)
         price = self.price
         for price in self.ask_quants:
             cumulative += self.ask_quants[price]
@@ -386,17 +310,13 @@
                 break
         return price
 
-<<<<<<< HEAD
-    def price_to_sell_quantity(self, quantity: "Decimal") -> "Decimal":
-=======
     def price_to_sell_quantity(self, quantity: Dec) -> Dec:
->>>>>>> dd2808cd
         """
         The ask price to sell a certain quantity. Note that this is an instantaneous
           metric which may be invalidated if intervening trades are made.
         TODO: handle the null case properly, not just use self.price
         """
-        cumulative = Decimal(0)
+        cumulative = Dec(0)
         price = self.price
         for price in self.bid_quants:
             cumulative += self.bid_quants[price]
@@ -404,19 +324,11 @@
                 break
         return price
 
-<<<<<<< HEAD
-    def bids_higher_or_equal(self, price: "Decimal") -> Iterable[Bid]:
-        """Return an iterator of bids whose prices are no lower than the given price."""
-        return takewhile(lambda bid: bid.price >= price, self.bids)
-
-    def highest_bid_price(self) -> "Decimal":
-=======
     def bids_higher_or_equal(self, price: Dec) -> Iterable[Bid]:
         """Return an iterator of bids whose prices are no lower than the given price."""
         return takewhile(lambda bid: bid.price >= price, self.bids)
 
     def highest_bid_price(self) -> Dec:
->>>>>>> dd2808cd
         """Return the highest available buy price."""
         return self.bids[0].price if (len(self.bids) > 0) else self.price
 
@@ -424,19 +336,11 @@
         """Return the list of highest-priced bids. May be empty if there are none."""
         return self.bids_higher_or_equal(self.highest_bid_price())
 
-<<<<<<< HEAD
-    def asks_lower_or_equal(self, price: "Decimal") -> Iterable[Bid]:
-        """Return an iterator of asks whose prices are no higher than the given price."""
-        return takewhile(lambda ask: ask.price <= price, self.asks)
-
-    def lowest_ask_price(self) -> "Decimal":
-=======
     def asks_lower_or_equal(self, price: Dec) -> Iterable[Bid]:
         """Return an iterator of asks whose prices are no higher than the given price."""
         return takewhile(lambda ask: ask.price <= price, self.asks)
 
     def lowest_ask_price(self) -> Dec:
->>>>>>> dd2808cd
         """Return the lowest available sell price."""
         return self.asks[0].price if (len(self.asks) > 0) else self.price
 
@@ -444,19 +348,9 @@
         """Return the list of lowest-priced asks. May be empty if there are none."""
         return self.asks_lower_or_equal(self.lowest_ask_price())
 
-<<<<<<< HEAD
-    def spread(self) -> "Decimal":
-=======
     def spread(self) -> Dec:
->>>>>>> dd2808cd
         """Return the gap between best buy and sell prices."""
         return self.lowest_ask_price() - self.highest_bid_price()
-
-    def round_float(self, value: float) -> "Decimal":
-        return round(Decimal(value), self.model_manager.currency_precision)
-
-    def round_decimal(self, value: "Decimal") -> "Decimal":
-        return round(value, self.model_manager.currency_precision)
 
     def match(self) -> None:
         """Match bids with asks and perform any trades that can be made."""
