"""orderbook: an order book for trading in a market."""

from typing import Iterable, Callable, List, Optional, TYPE_CHECKING
from itertools import takewhile
from decimal import Decimal

# We need a fast ordered data structure to support efficient insertion and deletion of orders.
from sortedcontainers import SortedListWithKey, SortedDict

import agents as ag
<<<<<<< HEAD
=======

from managers import HavvenManager
>>>>>>> 4efa7d3f


class LimitOrder:
    """A single limit order, including price, quantity, the issuer, and orderbook it belongs to."""
    def __init__(self, price: "Decimal", time: int, quantity: "Decimal", fee: "Decimal",
                 issuer: "ag.MarketPlayer", book: "OrderBook") -> None:
        self.price = price
        self.fee = fee
        self.time = time
        self.quantity = quantity
        self.issuer = issuer
        self.book = book
        self.active = True

    def cancel(self) -> None:
        """Remove this order from the issuer and the order book if it's active."""
        pass

    def update_price(self, price: "Decimal", fee: "Decimal") -> None:
        """Update this order's price, updating its timestamp, possibly reordering its order book."""
        pass

    def update_quantity(self, quantity: "Decimal", fee: "Decimal") -> None:
        """Update the quantity of this order, cancelling it if the quantity is not positive."""
        self.update_orderbook(self.price, quantity, fee)
        if quantity > 0:
            self.quantity = quantity
            self.fee = fee
        else:
            self.quantity = 0
            self.fee = 0
            self.cancel()

    def update_orderbook(self, new_price: "Decimal", new_quantity, new_fee, remove=True):
        pass

    def __str__(self) -> str:
        return f"{self.quantity}@{self.price} ({self.book.name if self.book else None}) " \
               f"t={self.time} by {self.issuer}"


class Bid(LimitOrder):
    """A bid order. Instantiating one of these will automatically add it to its order book."""
    def __init__(self, price: "Decimal", quantity: "Decimal", fee: "Decimal",
                 issuer: "ag.MarketPlayer", book: "OrderBook") -> None:
        super().__init__(price, book.time, quantity, fee, issuer, book)
        if quantity <= 0:
            self.active = False  # bid will not be added to the orderbook
        else:
            issuer.orders.add(self)
            self.update_orderbook(self.price, self.quantity, self.fee, remove=False)
            book.step()

    @classmethod
    def comparator(cls, bid: "Bid"):
        """Bids are sorted first by descending price and then by ascending time."""
        return -bid.price, bid.time

    def cancel(self) -> None:
        if self.active:
            self.active = False
            self.remove_from_orderbook()
            self.book.step()
            self.issuer.orders.remove(self)
            self.issuer.notify_cancelled(self)

    def update_price(self, price: "Decimal", fee: "Decimal",) -> None:
        if self.active:
            self.update_orderbook(price, self.quantity, fee)
            self.price = price
            self.fee = fee
            self.time = self.book.time
            self.book.bids.add(self)
            self.book.step()

    def update_orderbook(self, new_price, new_quantity, new_fee, remove=True):
        self.remove_from_orderbook()
        try:
            self.book.bid_quants[new_price] = self.book.bid_quants[self.price] + new_quantity
            self.book.bid_fees[new_price] = self.book.bid_fees[self.price] + new_fee
        except KeyError:
            self.book.bid_quants[new_price] = new_quantity
            self.book.bid_fees[new_price] = new_fee

    def remove_from_orderbook(self):
        self.book.bids.remove(self)

        self.book.bid_quants[self.price] -= self.quantity
        self.book.bid_fees[self.price] -= self.fee

        if self.book.bid_quants[self.price] == 0:
            self.book.bid_quants.pop(self.price)
            self.book.bid_fees.pop(self.price)

    def __str__(self) -> str:
        return "Bid: " + super().__str__()


class Ask(LimitOrder):
    """An ask order. Instantiating one of these will automatically add it to its order book."""
    def __init__(self, price: "Decimal", quantity: "Decimal", fee: "Decimal",
                 issuer: "ag.MarketPlayer", book: "OrderBook") -> None:
        super().__init__(price, book.time, quantity, fee, issuer, book)
        if quantity <= 0:
            self.active = False  # ask will not be added to the orderbook
        else:
            issuer.orders.add(self)
            self.update_orderbook(self.price, self.quantity, self.fee, False)
            book.step()

    @classmethod
    def comparator(cls, ask: "Ask"):
        """Asks are sorted first by ascending price and then by ascending time."""
        return ask.price, ask.time

    def cancel(self) -> None:
        if self.active:
            self.active = False
            self.remove_from_orderbook()
            self.book.step()
            self.issuer.orders.remove(self)
            self.issuer.notify_cancelled(self)

    def update_price(self, price: "Decimal", fee: "Decimal") -> None:
        if self.active:
            self.update_orderbook(price, self.quantity, fee)

            self.price = price
            self.fee = fee
            self.time = self.book.time
            self.book.asks.add(self)
            self.book.step()

    def update_orderbook(self, new_price, new_quantity, new_fee, remove=True):
        self.remove_from_orderbook()
        try:
            self.book.ask_quants[new_price] = self.book.ask_quants[self.price] + new_quantity
            self.book.ask_fees[new_price] = self.book.ask_fees[self.price] + new_fee
        except KeyError:
            self.book.ask_quants[new_price] = new_quantity
            self.book.ask_fees[new_price] = new_fee

    def remove_from_orderbook(self):
        self.book.asks.remove(self)

        self.book.ask_quants[self.price] -= self.quantity
        self.book.ask_fees[self.price] -= self.fee

        if self.book.ask_quants[self.price] == 0:
            self.book.ask_quants.pop(self.price)
            self.book.ask_fees.pop(self.price)

    def __str__(self) -> str:
        return "Ask: " + super().__str__()


class TradeRecord:
    """A record of a single trade."""
    def __init__(self, buyer: "ag.MarketPlayer", seller: "ag.MarketPlayer",
                 price: "Decimal", quantity: "Decimal") -> None:
        self.buyer = buyer
        self.seller = seller
        self.price = price
        self.quantity = quantity

    def __str__(self) -> str:
        return f"{self.buyer} -> {self.seller} : {self.quantity}@{self.price}"


# A type for matching functions in the order book.
Matcher = Callable[[Bid, Ask], Optional[TradeRecord]]


class OrderBook:
    """
    An order book for Havven agents to interact with.
    This one is generic, but there will have to be a market for each currency pair.
    """

    def __init__(self, model_manager: "HavvenManager", base: str, quote: str,
                 matcher: Matcher, bid_fee_fn: Callable[["Decimal"], "Decimal"],
                 ask_fee_fn: Callable[["Decimal"], "Decimal"],
                 match_on_order: bool = True) -> None:
        # hold onto the model to be able to access variables
        self.model_manager = model_manager

        # Define the currency pair held by this book.
        self.base: str = base
        self.quote: str = quote

        # Buys and sells should be ordered, by price first, then date.
        # Bids are ordered highest-first
        self.bids: SortedListWithKey = SortedListWithKey(key=Bid.comparator)
        # Asks are ordered lowest-first
        self.asks: SortedListWithKey = SortedListWithKey(key=Ask.comparator)

<<<<<<< HEAD
        self.bid_quants: SortedDict = SortedDict(lambda x: -x)
        self.bid_fees: SortedDict = SortedDict(lambda x: -x)
        self.ask_quants: SortedDict = SortedDict(lambda x: x)
        self.ask_fees: SortedDict = SortedDict(lambda x: x)

        self.price: float = 1.0
=======
        self.price: "Decimal" = Decimal('1.0')
>>>>>>> 4efa7d3f
        self.time: int = 0

        # match should be a function: match(bid, ask)
        # which resolves the given order pair,
        # which transfers buy_val of the buyer's good to the seller,
        # which transfers sell_val of the seller's good to the buyer,
        # and which returns True iff the transfer succeeded.
        self.matcher: Matcher = matcher

        # Fees will be calculated with the following functions.
        self.bid_fee_fn: Callable[["Decimal"], "Decimal"] = bid_fee_fn
        self.ask_fee_fn: Callable[["Decimal"], "Decimal"] = ask_fee_fn

        # A list of all successful trades.
        self.history: List[TradeRecord] = []

        # Try to match orders after each trade is submitted
        self.match_on_order: bool = match_on_order

    @property
    def name(self) -> str:
        """
        Return this market's name.
        """
        return f"{self.base}/{self.quote}"

    def step(self) -> None:
        """
        Advance the time on this order book by one step.
        """
        self.time += 1

    def bid(self, price: "Decimal", quantity: "Decimal", agent: "ag.MarketPlayer") -> Bid:
        """
        Submit a new sell order to the book.
        """
        fee = self.bid_fee_fn(price * quantity)
        bid = Bid(price, quantity, fee, agent, self)
        if self.match_on_order:
            self.match()
        return bid

    def ask(self, price: "Decimal", quantity: "Decimal", agent: "ag.MarketPlayer") -> Ask:
        """
        Submit a new buy order to the book.
        """
        fee = self.ask_fee_fn(quantity)
        ask = Ask(price, quantity, fee, agent, self)
        if self.match_on_order:
            self.match()
        return ask

    def buy(self, quantity: "Decimal", agent: "ag.MarketPlayer", premium: "Decimal" = 0.0) -> Bid:
        """
        Buy a quantity of the sale token at the best available price.
        Optionally buy at a premium a certain fraction above the market price.
        """
        price = self.price_to_buy_quantity(quantity) * Decimal(1 + premium)
        return self.bid(price, quantity, agent)

    def sell(self, quantity: "Decimal", agent: "ag.MarketPlayer", discount: "Decimal" = 0.0) -> Ask:
        """
        Sell a quantity of the sale token at the best available price.
        Optionally sell at a discount a certain fraction below the market price.
        """
        price = self.price_to_sell_quantity(quantity) * Decimal(1 - discount)
        return self.ask(price, quantity, agent)

    def price_to_buy_quantity(self, quantity: "Decimal") -> "Decimal":
        """
        The bid price to buy a certain quantity. Note that this is an instantaneous
        metric which may be invalidated if intervening trades are made.
        """
        cumulative = 0
        price = self.price
        for ask in self.asks:
            cumulative += ask.quantity
            price = ask.price
            if cumulative >= quantity:
                break
        return price

    def price_to_sell_quantity(self, quantity: "Decimal") -> "Decimal":
        """
        The ask price to sell a certain quantity. Note that this is an instantaneous
        metric which may be invalidated if intervening trades are made.
        """
        cumulative = 0
        price = self.price
        for bid in self.bids:
            cumulative += bid.quantity
            price = bid.price
            if cumulative >= quantity:
                break
        return price

    def bids_higher_or_equal(self, price: "Decimal") -> Iterable[Bid]:
        """Return an iterator of bids whose prices are no lower than the given price."""
        return takewhile(lambda bid: bid.price >= price, self.bids)

    def highest_bid_price(self) -> "Decimal":
        """Return the highest available buy price."""
        return self.bids[0].price if (len(self.bids) > 0) else self.price

    def highest_bids(self) -> Iterable[Bid]:
        """Return the list of highest-priced bids. May be empty if there are none."""
        return self.bids_higher_or_equal(self.highest_bid_price())

    def asks_lower_or_equal(self, price: "Decimal") -> Iterable[Bid]:
        """Return an iterator of asks whose prices are no higher than the given price."""
        return takewhile(lambda ask: ask.price <= price, self.asks)

    def lowest_ask_price(self) -> "Decimal":
        """Return the lowest available sell price."""
        return self.asks[0].price if (len(self.asks) > 0) else self.price

    def lowest_asks(self) -> Iterable[Bid]:
        """Return the list of lowest-priced asks. May be empty if there are none."""
        return self.asks_lower_or_equal(self.lowest_ask_price())

    def spread(self) -> "Decimal":
        """Return the gap between best buy and sell prices."""
        return self.lowest_ask_price() - self.highest_bid_price()

    def round_float(self, value: float) -> "Decimal":
        return round(Decimal(value), self.model_manager.currency_precision)

    def round_decimal(self, value: "Decimal") -> "Decimal":
        return round(value, self.model_manager.currency_precision)

    def match(self) -> None:
        """Match bids with asks and perform any trades that can be made."""
        prev_bid, prev_ask = None, None
        spread = 0.0
        # Repeatedly match the best pair of orders until no more matches can succeed.
        # Finish if there there are no orders left, or if the last match failed to remove any orders
        # This relies upon the bid and ask books being maintained ordered.
        while spread <= 0 and len(self.bids) and len(self.asks):
            if prev_bid == self.bids[0] and prev_ask == self.asks[0]:
                raise Exception("Orders didn't fill even though spread <= 0")

            # Attempt to match the highest bid with the lowest ask.
            prev_bid, prev_ask = self.bids[0], self.asks[0]

            trade = self.matcher(prev_bid, prev_ask)

            # If a trade was made, then save it in the history.
            if trade is not None:
                self.history.append(trade)

            spread = self.spread()

        self.price = (self.lowest_ask_price() + self.highest_bid_price()) / 2<|MERGE_RESOLUTION|>--- conflicted
+++ resolved
@@ -1,6 +1,6 @@
 """orderbook: an order book for trading in a market."""
 
-from typing import Iterable, Callable, List, Optional, TYPE_CHECKING
+from typing import Iterable, Callable, List, Optional
 from itertools import takewhile
 from decimal import Decimal
 
@@ -8,11 +8,8 @@
 from sortedcontainers import SortedListWithKey, SortedDict
 
 import agents as ag
-<<<<<<< HEAD
-=======
 
 from managers import HavvenManager
->>>>>>> 4efa7d3f
 
 
 class LimitOrder:
@@ -37,7 +34,7 @@
 
     def update_quantity(self, quantity: "Decimal", fee: "Decimal") -> None:
         """Update the quantity of this order, cancelling it if the quantity is not positive."""
-        self.update_orderbook(self.price, quantity, fee)
+        self.update_orderbook(self.price, quantity, fee, False)
         if quantity > 0:
             self.quantity = quantity
             self.fee = fee
@@ -46,7 +43,8 @@
             self.fee = 0
             self.cancel()
 
-    def update_orderbook(self, new_price: "Decimal", new_quantity, new_fee, remove=True):
+    def update_orderbook(self, new_price: "Decimal", new_quantity: "Decimal",
+                         new_fee: "Decimal", remove: bool=True):
         pass
 
     def __str__(self) -> str:
@@ -63,7 +61,8 @@
             self.active = False  # bid will not be added to the orderbook
         else:
             issuer.orders.add(self)
-            self.update_orderbook(self.price, self.quantity, self.fee, remove=False)
+            self.book.bids.add(self)
+            self.update_orderbook(self.price, self.quantity, self.fee, False)
             book.step()
 
     @classmethod
@@ -81,15 +80,17 @@
 
     def update_price(self, price: "Decimal", fee: "Decimal",) -> None:
         if self.active:
-            self.update_orderbook(price, self.quantity, fee)
+            self.update_orderbook(price, self.quantity, fee, False)
             self.price = price
             self.fee = fee
             self.time = self.book.time
             self.book.bids.add(self)
             self.book.step()
 
-    def update_orderbook(self, new_price, new_quantity, new_fee, remove=True):
-        self.remove_from_orderbook()
+    def update_orderbook(self, new_price: "Decimal", new_quantity: "Decimal",
+                         new_fee: "Decimal", remove: bool = True) -> None:
+        if remove:
+            self.remove_from_orderbook()
         try:
             self.book.bid_quants[new_price] = self.book.bid_quants[self.price] + new_quantity
             self.book.bid_fees[new_price] = self.book.bid_fees[self.price] + new_fee
@@ -97,7 +98,7 @@
             self.book.bid_quants[new_price] = new_quantity
             self.book.bid_fees[new_price] = new_fee
 
-    def remove_from_orderbook(self):
+    def remove_from_orderbook(self) -> None:
         self.book.bids.remove(self)
 
         self.book.bid_quants[self.price] -= self.quantity
@@ -120,6 +121,7 @@
             self.active = False  # ask will not be added to the orderbook
         else:
             issuer.orders.add(self)
+            self.book.asks.add(self)
             self.update_orderbook(self.price, self.quantity, self.fee, False)
             book.step()
 
@@ -146,8 +148,10 @@
             self.book.asks.add(self)
             self.book.step()
 
-    def update_orderbook(self, new_price, new_quantity, new_fee, remove=True):
-        self.remove_from_orderbook()
+    def update_orderbook(self, new_price: "Decimal", new_quantity: "Decimal",
+                         new_fee: "Decimal", remove: bool = True):
+        if remove:
+            self.remove_from_orderbook()
         try:
             self.book.ask_quants[new_price] = self.book.ask_quants[self.price] + new_quantity
             self.book.ask_fees[new_price] = self.book.ask_fees[self.price] + new_fee
@@ -209,16 +213,13 @@
         # Asks are ordered lowest-first
         self.asks: SortedListWithKey = SortedListWithKey(key=Ask.comparator)
 
-<<<<<<< HEAD
         self.bid_quants: SortedDict = SortedDict(lambda x: -x)
         self.bid_fees: SortedDict = SortedDict(lambda x: -x)
         self.ask_quants: SortedDict = SortedDict(lambda x: x)
         self.ask_fees: SortedDict = SortedDict(lambda x: x)
 
-        self.price: float = 1.0
-=======
         self.price: "Decimal" = Decimal('1.0')
->>>>>>> 4efa7d3f
+
         self.time: int = 0
 
         # match should be a function: match(bid, ask)
@@ -292,11 +293,10 @@
         The bid price to buy a certain quantity. Note that this is an instantaneous
         metric which may be invalidated if intervening trades are made.
         """
-        cumulative = 0
+        cumulative = Decimal(0)
         price = self.price
-        for ask in self.asks:
-            cumulative += ask.quantity
-            price = ask.price
+        for price in self.ask_quants:
+            cumulative += self.ask_quants[price]
             if cumulative >= quantity:
                 break
         return price
@@ -306,11 +306,10 @@
         The ask price to sell a certain quantity. Note that this is an instantaneous
         metric which may be invalidated if intervening trades are made.
         """
-        cumulative = 0
+        cumulative = Decimal(0)
         price = self.price
-        for bid in self.bids:
-            cumulative += bid.quantity
-            price = bid.price
+        for price in self.bid_quants:
+            cumulative += self.bid_quants[price]
             if cumulative >= quantity:
                 break
         return price
