--- conflicted
+++ resolved
@@ -436,15 +436,10 @@
         if not bid.active:
             return
 
-<<<<<<< HEAD
         new_price = HavvenManager.round_decimal(new_price)
         new_quantity = HavvenManager.round_decimal(new_quantity)
         if fee is not None:
             fee = HavvenManager.round_decimal(fee)
-=======
-        new_quantity = HavvenManager.round_decimal(new_quantity)
-        new_price = HavvenManager.round_decimal(new_price)
->>>>>>> e3db6004
 
         # Do nothing if the price and quantity would remain unchanged.
         if bid.price == new_price and bid.quantity == new_quantity:
@@ -485,13 +480,7 @@
 
             # Since the price changed, update the bid's position
             # in the book.
-<<<<<<< HEAD
             self.bids.remove(bid)
-=======
-            self.bids.discard(bid)
-            if len(self.bids) and self.bids[0] == bid:
-                self.bids.pop(0)
->>>>>>> e3db6004
             bid.price = new_price
             bid.quantity = new_quantity
             bid.fee = new_fee
@@ -565,15 +554,10 @@
         if not ask.active:
             return
 
-<<<<<<< HEAD
         new_price = HavvenManager.round_decimal(new_price)
         new_quantity = HavvenManager.round_decimal(new_quantity)
         if fee is not None:
             fee = HavvenManager.round_decimal(fee)
-=======
-        new_quantity = HavvenManager.round_decimal(new_quantity)
-        new_price = HavvenManager.round_decimal(new_price)
->>>>>>> e3db6004
 
         # Do nothing if the price and quantity would remain unchanged.
         if ask.price == new_price and ask.quantity == new_quantity:
@@ -614,13 +598,7 @@
 
             # Since the price changed, update the ask's position
             # in the book.
-<<<<<<< HEAD
             self.asks.remove(ask)
-=======
-            self.asks.discard(ask)
-            if len(self.asks) and self.asks[0] == ask:
-                self.asks.pop(0)
->>>>>>> e3db6004
             ask.price = new_price
             ask.quantity = new_quantity
             ask.fee = new_fee
