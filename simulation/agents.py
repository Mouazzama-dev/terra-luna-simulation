"""agents.py: Individual agents that will interact with the Havven market."""
from typing import Set, Tuple
import random

from mesa import Agent

import orderbook as ob
import model


class MarketPlayer(Agent):
    """
    A generic agent with a fixed initial wealth in fiat,
      with which it must buy into the market.
    The agent may escrow curits in order to issue nomins,
      and use various strategies in order to trade in the marketplace.
      Its aim is to increase its own wealth.
    """

    def __init__(self, unique_id: int, havven: "model.Havven",
                 fiat: float = 0.0, curits: float = 0.0,
                 nomins: float = 0.0) -> None:
        super().__init__(unique_id, havven)
        self.fiat: float = fiat
        self.curits: float = curits
        self.nomins: float = nomins
        self.escrowed_curits: float = 0.0
        self.issued_nomins: float = 0.0

        self.initial_wealth: float = self.wealth()

        self.orders: Set["ob.LimitOrder"] = set()

    def __str__(self) -> str:
        return self.name

    @property
    def name(self) -> str:
        """Return the name of this object; its type and its unique id."""
        return f"{self.__class__.__name__} {self.unique_id}"

    def wealth(self) -> float:
        """Return the total wealth of this agent at current fiat prices."""
        return self.model.fiat_value(self.curits + self.escrowed_curits,
                                     self.nomins - self.issued_nomins,
                                     self.fiat)

    def profit(self) -> float:
        """
        Return the total profit accrued over the initial wealth.
        May be negative.
        """
        return self.wealth() - self.initial_wealth

    def profit_fraction(self) -> float:
        """
        Return profit accrued as a fraction of initial wealth.
        May be negative.
        """
        if self.initial_wealth != 0:
            return self.profit() / self.initial_wealth
        else:
            return 0

<<<<<<< HEAD
    def transfer_fiat_to(self, recipient: "MarketPlayer", value: float) -> bool:
        """
        Transfer a positive value of fiat to the recipient, if balance is sufficient.
        Return True on success.
        """
        return self.model.transfer_fiat(self, recipient, value)

    def transfer_curits_to(self, recipient: "MarketPlayer", value: float) -> bool:
        """
        Transfer a positive value of curits to the recipient, if balance is sufficient.
        Return True on success.
        """
        return self.model.transfer_curits(self, recipient, value)

    def transfer_nomins_to(self, recipient: "MarketPlayer", value: float) -> bool:
        """
        Transfer a positive value of nomins to the recipient, if balance is sufficient.
        Return True on success.
=======
    def transfer_fiat_to(self, recipient: "MarketPlayer",
                         value: float) -> bool:
        """
        Transfer a positive value of fiat to the recipient,
        if balance is sufficient. Return True on success.
        """
        return self.model.transfer_fiat(self, recipient, value)

    def transfer_curits_to(self, recipient: "MarketPlayer",
                           value: float) -> bool:
        """
        Transfer a positive value of curits to the recipient,
        if balance is sufficient. Return True on success.
        """
        return self.model.transfer_curits(self, recipient, value)

    def transfer_nomins_to(self, recipient: "MarketPlayer",
                           value: float) -> bool:
        """
        Transfer a positive value of nomins to the recipient,
        if balance is sufficient. Return True on success.
>>>>>>> fe6e2978
        """
        return self.model.transfer_nomins(self, recipient, value)

    def escrow_curits(self, value: float) -> bool:
        """
        Escrow a positive value of curits in order to be able to issue
        nomins against them.
        """
        if self.curits >= value >= 0:
            self.curits -= value
            self.escrowed_curits += value
            self.model.escrowed_curits += value
            return True
        return False

    def unescrow_curits(self, value: float) -> bool:
        """
        Unescrow a quantity of curits, if there are not too many
        issued nomins locking it.
        """
        if 0 <= value <= self.available_escrowed_curits():
            self.curits += value
            self.escrowed_curits -= value
            self.model.escrowed_curits -= value
            return True
        return False

    def available_escrowed_curits(self) -> float:
        """
<<<<<<< HEAD
        Return the quantity of escrowed curits which is not locked by issued nomins.
        May be negative.
=======
        Return the quantity of escrowed curits which is not
        locked by issued nomins. May be negative.
>>>>>>> fe6e2978
        """
        return self.escrowed_curits - self.model.nom_to_cur(self.issued_nomins)

    def unavailable_escrowed_curits(self) -> float:
        """
<<<<<<< HEAD
        Return the quantity of locked escrowed curits, having had nomins issued against it.
=======
        Return the quantity of locked escrowed curits,
          having had nomins issued against it.
>>>>>>> fe6e2978
        May be greater than total escrowed curits.
        """
        return self.model.nom_to_cur(self.issued_nomins)

    def max_issuance_rights(self) -> float:
        """The total quantity of nomins this agent has a right to issue."""
        return self.model.cur_to_nom(self.escrowed_curits) * \
            self.model.utilisation_ratio_max

    def issue_nomins(self, value: float) -> bool:
        """
        Issue a positive value of nomins against currently escrowed curits,
<<<<<<< HEAD
        up to the utilisation ratio maximum.
=======
          up to the utilisation ratio maximum.
>>>>>>> fe6e2978
        """
        remaining = self.max_issuance_rights() - self.issued_nomins
        if 0 <= value <= remaining:
            self.issued_nomins += value
            self.nomins += value
            self.model.nomin_supply += value
            return True
        return False

    def burn_nomins(self, value: float) -> bool:
        """Burn a positive value of issued nomins, which frees up curits."""
        if 0 <= value <= self.nomins and value <= self.issued_nomins:
            self.nomins -= value
            self.issued_nomins -= value
            self.model.nomin_supply -= value
            return True
        return False

    def sell_nomins_for_curits(self, quantity: float) -> "ob.Bid":
        """Sell a quantity of nomins in to buy curits."""
        price = self.model.cur_nom_market.lowest_ask_price()
        order = self.model.cur_nom_market.buy(quantity/price, self)
        return order

    def sell_curits_for_nomins(self, quantity: float) -> "ob.Ask":
        """Sell a quantity of curits in to buy nomins."""
        order = self.model.cur_nom_market.sell(quantity, self)
        return order

    def sell_fiat_for_curits(self, quantity: float) -> "ob.Bid":
        """Sell a quantity of fiat in to buy curits."""
        price = self.model.cur_fiat_market.lowest_ask_price()
        order = self.model.cur_fiat_market.buy(quantity/price, self)
        return order

    def sell_curits_for_fiat(self, quantity: float) -> "ob.Ask":
        """Sell a quantity of curits in to buy fiat."""
        order = self.model.cur_fiat_market.sell(quantity, self)
        return order

    def sell_fiat_for_nomins(self, quantity: float) -> "ob.Bid":
        """Sell a quantity of fiat in to buy nomins."""
        price = self.model.nom_fiat_market.lowest_ask_price()
        order = self.model.nom_fiat_market.buy(quantity/price, self)
        return order

    def sell_nomins_for_fiat(self, quantity: float) -> "ob.Ask":
        """Sell a quantity of nomins in to buy fiat."""
        order = self.model.nom_fiat_market.sell(quantity, self)
<<<<<<< HEAD
=======
        return order

    def place_curits_fiat_bid(self, quantity: float, rate: float) -> "ob.Bid":
        """place a bid for quantity curits, at a given rate of fiat"""
        order: "ob.Bid" = self.model.cur_fiat_market.bid(rate, quantity, self)
        return order

    def place_curits_fiat_ask(self, quantity: float, rate: float) -> "ob.Ask":
        """place an ask for fiat with quantity curits,
        at a given rate of fiat"""
        order: "ob.Ask" = self.model.cur_fiat_market.ask(rate, quantity, self)
        return order

    def place_nomins_fiat_bid(self, quantity: float, rate: float) -> "ob.Bid":
        """place a bid for quantity nomins, at a given rate of fiat"""
        order: "ob.Bid" = self.model.nom_fiat_market.bid(rate, quantity, self)
        return order

    def place_nomins_fiat_ask(self, quantity: float, rate: float) -> "ob.Ask":
        """place an ask for fiat with quantity nomins,
        at a given rate of fiat"""
        order: "ob.Ask" = self.model.nom_fiat_market.ask(rate, quantity, self)
        return order

    def place_curits_nomins_bid(self, quantity: float,
                                rate: float) -> "ob.Bid":
        """place a bid for quantity curits, at a given rate of nomins"""
        order: "ob.Bid" = self.model.cur_nom_market.bid(rate, quantity, self)
        return order

    def place_curits_nomins_ask(self, quantity: float,
                                rate: float) -> "ob.Ask":
        """place an ask for curits with quantity nomins,
        at a given rate of curits"""
        order: "ob.Ask" = self.model.cur_nom_market.ask(rate, quantity, self)
>>>>>>> fe6e2978
        return order

    def notify_cancelled(self, order: "ob.LimitOrder") -> None:
        """Notify this agent that its order was cancelled."""
        pass

    def notify_filled(self, order: "ob.LimitOrder") -> None:
        """Notify this agent that its order was filled."""
        pass

    def step(self) -> None:
        pass

class Banker(MarketPlayer):
    """Wants to buy curits and issue nomins, in order to accrue fees."""

    def __init__(self, *args, **kwargs) -> None:
        super().__init__(*args, **kwargs)
        self.fiat_curit_order = None
        self.nomin_curit_order = None
        self.rate = random.random() * 0.05

    def step(self) -> None:
        if self.fiat > 0:
            if self.fiat_curit_order:
                self.fiat_curit_order.cancel()
            fiat = self.model.max_transferrable_fiat(self.fiat)
            self.fiat_curit_order = self.sell_fiat_for_curits(fiat * self.rate)

        if self.nomins > 0:
            if self.nomin_curit_order:
                self.nomin_curit_order.cancel()
            nomins = self.model.max_transferrable_nomins(self.nomins)
            self.nomin_curit_order = self.sell_nomins_for_curits(nomins)

        if self.curits > 0:
            self.escrow_curits(self.curits)

        issuable = self.max_issuance_rights() - self.issued_nomins
        if issuable > 0:
            self.issue_nomins(issuable)


class Arbitrageur(MarketPlayer):
    """Wants to find arbitrage cycles and exploit them to equalise prices."""
    """
    def __init__(self, *args, **kwargs) -> None:
        super().__init__(*args, **kwargs)
    """
    def step(self) -> None:
        """Find an exploitable arbitrage cycle."""
        # The only cycles that exist are CUR -> FIAT -> NOM -> CUR,
        # its rotations, and the reverse cycles.
        # The bot will act to place orders in all markets at once,
        # if there is an arbitrage opportunity, taking into account
        # the fee rates.

<<<<<<< HEAD
        if self._forward_multiple_() > 1:
            # Trade in the forward direction
            # TODO: work out which rotation of this cycle would be the least wasteful
            # cur -> fiat -> nom -> cur
            #cf_price = self.model.cur_fiat_market.highest_bid_price()
            fn_price = 1.0 / self.model.nom_fiat_market.lowest_ask_price()
            nc_price = 1.0 / self.model.cur_nom_market.lowest_ask_price()

            cf_qty = sum(b.quantity for b in self.model.cur_fiat_market.highest_bids())
            fn_qty = sum(a.quantity for a in self.model.nom_fiat_market.lowest_asks())
            nc_qty = sum(a.quantity for a in self.model.cur_nom_market.lowest_asks())

            c_qty = min(self.curits, cf_qty)
            self.sell_curits_for_fiat(c_qty)

            f_qty = min(self.fiat, fn_qty * fn_price)
            self.sell_fiat_for_curits(f_qty)

            n_qty = min(self.nomins, nc_qty * nc_price)
            self.sell_nomins_for_curits(n_qty)

        elif self._reverse_multiple_() > 1:
            # Trade in the reverse direction
            # cur -> nom -> fiat -> cur
            #cn_price = self.model.cur_nom_market.highest_bid_price()
            #nf_price = self.model.nom_fiat_market.highest_bid_price()
            fc_price = 1.0 / self.model.cur_fiat_market.lowest_ask_price()

            cn_qty = sum(b.quantity for b in self.model.cur_nom_market.highest_bids())
            nf_qty = sum(b.quantity for b in self.model.nom_fiat_market.highest_bids())
            fc_qty = sum(a.quantity for a in self.model.cur_fiat_market.lowest_asks())

            c_qty = min(self.curits, cn_qty)
            self.sell_curits_for_nomins(c_qty)

            n_qty = min(self.nomins, nf_qty)
            self.sell_nomins_for_fiat(n_qty)

            f_qty = min(self.fiat, fc_qty * fc_price)
            self.sell_nomins_for_curits(n_qty)

    def _cycle_fee_rate_(self) -> float:
        """Divide by this fee rate to determine losses after one traversal of an arbitrage cycle."""
        return (1 + self.model.nom_transfer_fee_rate) * \
               (1 + self.model.cur_transfer_fee_rate) * \
               (1 + self.model.fiat_transfer_fee_rate)

    def _forward_multiple_no_fees_(self) -> float:
        """
        The value multiple after one forward arbitrage cycle, neglecting fees.
        """
        # cur -> fiat -> nom -> cur
        return self.model.cur_fiat_market.highest_bid_price() / \
               (self.model.nom_fiat_market.lowest_ask_price() * self.model.cur_nom_market.lowest_ask_price())

    def _reverse_multiple_no_fees_(self) -> float:
        """
        The value multiple after one reverse arbitrage cycle, neglecting fees.
        """
        # cur -> nom -> fiat -> cur
        return self.model.cur_nom_market.highest_bid_price() * self.model.nom_fiat_market.highest_bid_price() / \
               self.model.cur_fiat_market.lowest_ask_price()

    def _forward_multiple_(self) -> float:
        """The return after one forward arbitrage cycle."""
        # Note, this only works because the fees are purely multiplicative.
        return self._forward_multiple_no_fees_() / self._cycle_fee_rate_()

    def _reverse_multiple_(self) -> float:
        """The return after one reverse arbitrage cycle."""
        # As above. If the fees were not just levied as percentages this would need to be updated.
        return self._reverse_multiple_no_fees_() / self._cycle_fee_rate_()
=======
        #ncp = self.model.nom_cur_market.price
        #cfp = 1 / self.model.fiat_cur_market.price
        #fnp = self.model.fiat_nom_market.price

        #if ncp * cfp * fnp > 1:
        #elif ncp * cfp
        pass

    def _forward_best_price_quantities_(self) -> Tuple[float, float, float]:
        """The tuple of the quantities available at the best prices in """ \
        """the forward direction around the arbitrage cycle."""
        ncq = min(sum(b.quantity for b in \
            self.model.cur_nom_market.highest_bids()), self.nomins)
        cfq = min(sum(a.quantity for a in \
            self.model.cur_fiat_market.lowest_asks()), self.curits)
        fnq = min(sum(b.quantity for b in \
            self.model.nom_fiat_market.highest_bids()), self.fiat)
        return (ncq, cfq, fnq)

    def _forward_asset_levels_(self, quantities):
        pass

    def _reverse_best_price_quantities_(self) -> Tuple[float, float, float]:
        """The tuple of the quantities available at the best prices in """ \
        """the reverse direction around the arbitrage cycle."""
        cnq = min(sum(a.quantity for a in \
            self.model.cur_nom_market.lowest_asks()), self.curits)
        nfq = min(sum(a.quantity for a in \
            self.model.nom_fiat_market.lowest_asks()), self.nomins)
        fcq = min(sum(b.quantity for b in \
            self.model.cur_fiat_market.highest_bids()), self.fiat)
        return (cnq, nfq, fcq)
>>>>>>> fe6e2978

    def _equalise_tokens_(self) -> None:
        pass

class Randomizer(MarketPlayer):
    """Places random bids and asks."""
    def step(self) -> None:
        if self.fiat > 0:
            for i in range(10):
                if random.random() > 0.5:
                    self.place_curits_fiat_bid(self.fiat/10,
                        round(random.random(), 3))
                else:
                    self.place_curits_fiat_ask(self.fiat/10,
                        round(1+random.random(), 3))<|MERGE_RESOLUTION|>--- conflicted
+++ resolved
@@ -62,26 +62,6 @@
         else:
             return 0
 
-<<<<<<< HEAD
-    def transfer_fiat_to(self, recipient: "MarketPlayer", value: float) -> bool:
-        """
-        Transfer a positive value of fiat to the recipient, if balance is sufficient.
-        Return True on success.
-        """
-        return self.model.transfer_fiat(self, recipient, value)
-
-    def transfer_curits_to(self, recipient: "MarketPlayer", value: float) -> bool:
-        """
-        Transfer a positive value of curits to the recipient, if balance is sufficient.
-        Return True on success.
-        """
-        return self.model.transfer_curits(self, recipient, value)
-
-    def transfer_nomins_to(self, recipient: "MarketPlayer", value: float) -> bool:
-        """
-        Transfer a positive value of nomins to the recipient, if balance is sufficient.
-        Return True on success.
-=======
     def transfer_fiat_to(self, recipient: "MarketPlayer",
                          value: float) -> bool:
         """
@@ -103,7 +83,6 @@
         """
         Transfer a positive value of nomins to the recipient,
         if balance is sufficient. Return True on success.
->>>>>>> fe6e2978
         """
         return self.model.transfer_nomins(self, recipient, value)
 
@@ -133,24 +112,15 @@
 
     def available_escrowed_curits(self) -> float:
         """
-<<<<<<< HEAD
-        Return the quantity of escrowed curits which is not locked by issued nomins.
-        May be negative.
-=======
         Return the quantity of escrowed curits which is not
         locked by issued nomins. May be negative.
->>>>>>> fe6e2978
         """
         return self.escrowed_curits - self.model.nom_to_cur(self.issued_nomins)
 
     def unavailable_escrowed_curits(self) -> float:
         """
-<<<<<<< HEAD
-        Return the quantity of locked escrowed curits, having had nomins issued against it.
-=======
         Return the quantity of locked escrowed curits,
           having had nomins issued against it.
->>>>>>> fe6e2978
         May be greater than total escrowed curits.
         """
         return self.model.nom_to_cur(self.issued_nomins)
@@ -163,11 +133,7 @@
     def issue_nomins(self, value: float) -> bool:
         """
         Issue a positive value of nomins against currently escrowed curits,
-<<<<<<< HEAD
-        up to the utilisation ratio maximum.
-=======
           up to the utilisation ratio maximum.
->>>>>>> fe6e2978
         """
         remaining = self.max_issuance_rights() - self.issued_nomins
         if 0 <= value <= remaining:
@@ -217,8 +183,6 @@
     def sell_nomins_for_fiat(self, quantity: float) -> "ob.Ask":
         """Sell a quantity of nomins in to buy fiat."""
         order = self.model.nom_fiat_market.sell(quantity, self)
-<<<<<<< HEAD
-=======
         return order
 
     def place_curits_fiat_bid(self, quantity: float, rate: float) -> "ob.Bid":
@@ -254,7 +218,6 @@
         """place an ask for curits with quantity nomins,
         at a given rate of curits"""
         order: "ob.Ask" = self.model.cur_nom_market.ask(rate, quantity, self)
->>>>>>> fe6e2978
         return order
 
     def notify_cancelled(self, order: "ob.LimitOrder") -> None:
@@ -300,10 +263,7 @@
 
 class Arbitrageur(MarketPlayer):
     """Wants to find arbitrage cycles and exploit them to equalise prices."""
-    """
-    def __init__(self, *args, **kwargs) -> None:
-        super().__init__(*args, **kwargs)
-    """
+
     def step(self) -> None:
         """Find an exploitable arbitrage cycle."""
         # The only cycles that exist are CUR -> FIAT -> NOM -> CUR,
@@ -312,7 +272,6 @@
         # if there is an arbitrage opportunity, taking into account
         # the fee rates.
 
-<<<<<<< HEAD
         if self._forward_multiple_() > 1:
             # Trade in the forward direction
             # TODO: work out which rotation of this cycle would be the least wasteful
@@ -385,40 +344,6 @@
         """The return after one reverse arbitrage cycle."""
         # As above. If the fees were not just levied as percentages this would need to be updated.
         return self._reverse_multiple_no_fees_() / self._cycle_fee_rate_()
-=======
-        #ncp = self.model.nom_cur_market.price
-        #cfp = 1 / self.model.fiat_cur_market.price
-        #fnp = self.model.fiat_nom_market.price
-
-        #if ncp * cfp * fnp > 1:
-        #elif ncp * cfp
-        pass
-
-    def _forward_best_price_quantities_(self) -> Tuple[float, float, float]:
-        """The tuple of the quantities available at the best prices in """ \
-        """the forward direction around the arbitrage cycle."""
-        ncq = min(sum(b.quantity for b in \
-            self.model.cur_nom_market.highest_bids()), self.nomins)
-        cfq = min(sum(a.quantity for a in \
-            self.model.cur_fiat_market.lowest_asks()), self.curits)
-        fnq = min(sum(b.quantity for b in \
-            self.model.nom_fiat_market.highest_bids()), self.fiat)
-        return (ncq, cfq, fnq)
-
-    def _forward_asset_levels_(self, quantities):
-        pass
-
-    def _reverse_best_price_quantities_(self) -> Tuple[float, float, float]:
-        """The tuple of the quantities available at the best prices in """ \
-        """the reverse direction around the arbitrage cycle."""
-        cnq = min(sum(a.quantity for a in \
-            self.model.cur_nom_market.lowest_asks()), self.curits)
-        nfq = min(sum(a.quantity for a in \
-            self.model.nom_fiat_market.lowest_asks()), self.nomins)
-        fcq = min(sum(b.quantity for b in \
-            self.model.cur_fiat_market.highest_bids()), self.fiat)
-        return (cnq, nfq, fcq)
->>>>>>> fe6e2978
 
     def _equalise_tokens_(self) -> None:
         pass
