"""agents.py: Individual agents that will interact with the Havven market."""
from typing import Set, Tuple, Optional
import random

from mesa import Agent

import orderbook as ob
import model


class MarketPlayer(Agent):
    """
    A generic agent with a fixed initial wealth in fiat,
      with which it must buy into the market.
    The agent may escrow curits in order to issue nomins,
      and use various strategies in order to trade in the marketplace.
      Its aim is to increase its own wealth.
    """

    def __init__(self, unique_id: int, havven: "model.Havven",
                 fiat: float = 0.0, curits: float = 0.0,
                 nomins: float = 0.0) -> None:
        super().__init__(unique_id, havven)
        self.fiat: float = fiat
        self.curits: float = curits
        self.nomins: float = nomins
        self.escrowed_curits: float = 0.0
        self.issued_nomins: float = 0.0

        self.initial_wealth: float = self.wealth()

        self.orders: Set["ob.LimitOrder"] = set()

    def __str__(self) -> str:
        return self.name

    @property
    def name(self) -> str:
        """Return the name of this object; its type and its unique id."""
        return f"{self.__class__.__name__} {self.unique_id}"

    def wealth(self) -> float:
        """Return the total wealth of this agent at current fiat prices."""
        return self.model.fiat_value(self.curits + self.escrowed_curits,
                                     self.nomins - self.issued_nomins,
                                     self.fiat)

    def profit(self) -> float:
        """
        Return the total profit accrued over the initial wealth.
        May be negative.
        """
        return self.wealth() - self.initial_wealth

    def profit_fraction(self) -> float:
        """
        Return profit accrued as a fraction of initial wealth.
        May be negative.
        """
        if self.initial_wealth != 0:
            return self.profit() / self.initial_wealth
        else:
            return 0

    def transfer_fiat_to(self, recipient: "MarketPlayer",
                         value: float) -> bool:
        """
        Transfer a positive value of fiat to the recipient,
        if balance is sufficient. Return True on success.
        """
        return self.model.transfer_fiat(self, recipient, value)

    def transfer_curits_to(self, recipient: "MarketPlayer",
                           value: float) -> bool:
        """
        Transfer a positive value of curits to the recipient,
        if balance is sufficient. Return True on success.
        """
        return self.model.transfer_curits(self, recipient, value)

    def transfer_nomins_to(self, recipient: "MarketPlayer",
                           value: float) -> bool:
        """
        Transfer a positive value of nomins to the recipient,
        if balance is sufficient. Return True on success.
        """
        return self.model.transfer_nomins(self, recipient, value)

    def escrow_curits(self, value: float) -> bool:
        """
        Escrow a positive value of curits in order to be able to issue
        nomins against them.
        """
        if self.curits >= value >= 0:
            self.curits -= value
            self.escrowed_curits += value
            self.model.escrowed_curits += value
            return True
        return False

    def unescrow_curits(self, value: float) -> bool:
        """
        Unescrow a quantity of curits, if there are not too many
        issued nomins locking it.
        """
        if 0 <= value <= self.available_escrowed_curits():
            self.curits += value
            self.escrowed_curits -= value
            self.model.escrowed_curits -= value
            return True
        return False

    def available_escrowed_curits(self) -> float:
        """
        Return the quantity of escrowed curits which is not
        locked by issued nomins. May be negative.
        """
        return self.escrowed_curits - self.model.nom_to_cur(self.issued_nomins)

    def unavailable_escrowed_curits(self) -> float:
        """
        Return the quantity of locked escrowed curits,
          having had nomins issued against it.
        May be greater than total escrowed curits.
        """
        return self.model.nom_to_cur(self.issued_nomins)

    def max_issuance_rights(self) -> float:
        """The total quantity of nomins this agent has a right to issue."""
        return self.model.cur_to_nom(self.escrowed_curits) * \
            self.model.utilisation_ratio_max

    def issue_nomins(self, value: float) -> bool:
        """
        Issue a positive value of nomins against currently escrowed curits,
          up to the utilisation ratio maximum.
        """
        remaining = self.max_issuance_rights() - self.issued_nomins
        if 0 <= value <= remaining:
            self.issued_nomins += value
            self.nomins += value
            self.model.nomin_supply += value
            return True
        return False

    def burn_nomins(self, value: float) -> bool:
        """Burn a positive value of issued nomins, which frees up curits."""
        if 0 <= value <= self.nomins and value <= self.issued_nomins:
            self.nomins -= value
            self.issued_nomins -= value
            self.model.nomin_supply -= value
            return True
        return False

    def sell_nomins_for_curits(self, quantity: float) -> "ob.Bid":
        """Sell a quantity of nomins in to buy curits."""
        price = self.model.cur_nom_market.lowest_ask_price()
        return self.model.cur_nom_market.buy(quantity/price, self)

    def sell_curits_for_nomins(self, quantity: float) -> "ob.Ask":
        """Sell a quantity of curits in to buy nomins."""
        return self.model.cur_nom_market.sell(quantity, self)

    def sell_fiat_for_curits(self, quantity: float) -> "ob.Bid":
        """Sell a quantity of fiat in to buy curits."""
        price = self.model.cur_fiat_market.lowest_ask_price()
        return self.model.cur_fiat_market.buy(quantity/price, self)

    def sell_curits_for_fiat(self, quantity: float) -> "ob.Ask":
        """Sell a quantity of curits in to buy fiat."""
        return self.model.cur_fiat_market.sell(quantity, self)

    def sell_fiat_for_nomins(self, quantity: float) -> "ob.Bid":
        """Sell a quantity of fiat in to buy nomins."""
        price = self.model.nom_fiat_market.lowest_ask_price()
        return self.model.nom_fiat_market.buy(quantity/price, self)

    def sell_nomins_for_fiat(self, quantity: float) -> "ob.Ask":
        """Sell a quantity of nomins in to buy fiat."""
        return self.model.nom_fiat_market.sell(quantity, self)

    def place_curits_fiat_bid(self, quantity: float, price: float) -> "ob.Bid":
        """Place a bid for quantity curits, at a given price in fiat."""
        return self.model.cur_fiat_market.bid(price, quantity, self)

    def place_curits_fiat_ask(self, quantity: float, price: float) -> "ob.Ask":
        """Place an ask for fiat with quantity curits, at a given price in fiat."""
        return self.model.cur_fiat_market.ask(price, quantity, self)

    def place_nomins_fiat_bid(self, quantity: float, price: float) -> "ob.Bid":
        """Place a bid for quantity nomins, at a given price in fiat."""
        return self.model.nom_fiat_market.bid(price, quantity, self)

    def place_nomins_fiat_ask(self, quantity: float, price: float) -> "ob.Ask":
        """Place an ask for fiat with quantity nomins, at a given price in fiat."""
        return self.model.nom_fiat_market.ask(price, quantity, self)

    def place_curits_nomins_bid(self, quantity: float, price: float) -> "ob.Bid":
        """Place a bid for quantity curits, at a given price in nomins."""
        return self.model.cur_nom_market.bid(price, quantity, self)

    def place_curits_nomins_ask(self, quantity: float, price: float) -> "ob.Ask":
        """place an ask for curits with quantity nomins, at a given price in curits."""
        return self.model.cur_nom_market.ask(price, quantity, self)

    def notify_cancelled(self, order: "ob.LimitOrder") -> None:
        """Notify this agent that its order was cancelled."""
        pass

    def notify_filled(self, order: "ob.LimitOrder") -> None:
        """Notify this agent that its order was filled."""
        pass

    def step(self) -> None:
        pass

class Banker(MarketPlayer):
    """Wants to buy curits and issue nomins, in order to accrue fees."""

    def __init__(self, *args, **kwargs) -> None:
        super().__init__(*args, **kwargs)
        self.fiat_curit_order: Optional["ob.Bid"] = None
        self.nomin_curit_order: Optional["ob.Bid"] = None
<<<<<<< HEAD
        self.rate = random.random() * 0.05
=======
        self.rate: float = random.random() * 0.05
>>>>>>> 7c2da8ac

    def step(self) -> None:
        if self.fiat > 0:
            if self.fiat_curit_order:
                self.fiat_curit_order.cancel()
            fiat = self.model.max_transferrable_fiat(self.fiat)
            self.fiat_curit_order = self.sell_fiat_for_curits(fiat * self.rate)

        if self.nomins > 0:
            if self.nomin_curit_order:
                self.nomin_curit_order.cancel()
            nomins = self.model.max_transferrable_nomins(self.nomins)
            self.nomin_curit_order = self.sell_nomins_for_curits(nomins)

        if self.curits > 0:
            self.escrow_curits(self.curits)

        issuable = self.max_issuance_rights() - self.issued_nomins
        if issuable > 0:
            self.issue_nomins(issuable)


class Arbitrageur(MarketPlayer):
    """Wants to find arbitrage cycles and exploit them to equalise prices."""

    def step(self) -> None:
        """Find an exploitable arbitrage cycle."""
        # The only cycles that exist are CUR -> FIAT -> NOM -> CUR,
        # its rotations, and the reverse cycles.
        # The bot will act to place orders in all markets at once,
        # if there is an arbitrage opportunity, taking into account
        # the fee rates.

        if self._forward_multiple_() > 1.1:
            # Trade in the forward direction
            # TODO: work out which rotation of this cycle would be the least wasteful
            # cur -> fiat -> nom -> cur
            init_wealth = self.wealth()
            fn_price = 1.0 / self.model.nom_fiat_market.lowest_ask_price()
            nc_price = 1.0 / self.model.cur_nom_market.lowest_ask_price()

            cf_qty = sum(b.quantity for b in self.model.cur_fiat_market.highest_bids())
            fn_qty = sum(a.quantity for a in self.model.nom_fiat_market.lowest_asks())
            nc_qty = sum(a.quantity for a in self.model.cur_nom_market.lowest_asks())

            c_qty = min(self.curits, cf_qty)
            self.sell_curits_for_fiat(c_qty)

            f_qty = min(self.fiat, fn_qty * fn_price)
            self.sell_fiat_for_curits(f_qty)

            n_qty = min(self.nomins, nc_qty * nc_price)
            self.sell_nomins_for_curits(n_qty)

        elif self._reverse_multiple_() > 1.1:
            # Trade in the reverse direction
            # cur -> nom -> fiat -> cur
            init_wealth = self.wealth()
            fc_price = 1.0 / self.model.cur_fiat_market.lowest_ask_price()

            cn_qty = sum(b.quantity for b in self.model.cur_nom_market.highest_bids())
            nf_qty = sum(b.quantity for b in self.model.nom_fiat_market.highest_bids())
            fc_qty = sum(a.quantity for a in self.model.cur_fiat_market.lowest_asks())

            c_qty = min(self.curits, cn_qty)
            self.sell_curits_for_nomins(c_qty)

            n_qty = min(self.nomins, nf_qty)
            self.sell_nomins_for_fiat(n_qty)

            f_qty = min(self.fiat, fc_qty * fc_price)
            self.sell_nomins_for_curits(n_qty)

    def _cycle_fee_rate_(self) -> float:
        """Divide by this fee rate to determine losses after one traversal of an arbitrage cycle."""
        return (1 + self.model.nom_transfer_fee_rate) * \
               (1 + self.model.cur_transfer_fee_rate) * \
               (1 + self.model.fiat_transfer_fee_rate)

    def _forward_multiple_no_fees_(self) -> float:
        """
        The value multiple after one forward arbitrage cycle, neglecting fees.
        """
        # cur -> fiat -> nom -> cur
        return self.model.cur_fiat_market.highest_bid_price() / \
               (self.model.nom_fiat_market.lowest_ask_price() * self.model.cur_nom_market.lowest_ask_price())

    def _reverse_multiple_no_fees_(self) -> float:
        """
        The value multiple after one reverse arbitrage cycle, neglecting fees.
        """
        # cur -> nom -> fiat -> cur
        return self.model.cur_nom_market.highest_bid_price() * self.model.nom_fiat_market.highest_bid_price() / \
               self.model.cur_fiat_market.lowest_ask_price()

    def _forward_multiple_(self) -> float:
        """The return after one forward arbitrage cycle."""
        # Note, this only works because the fees are purely multiplicative.
        return self._forward_multiple_no_fees_() / self._cycle_fee_rate_()

    def _reverse_multiple_(self) -> float:
        """The return after one reverse arbitrage cycle."""
        # As above. If the fees were not just levied as percentages this would need to be updated.
        return self._reverse_multiple_no_fees_() / self._cycle_fee_rate_()

    def _equalise_tokens_(self) -> None:
        pass

class Randomizer(MarketPlayer):
    """Places random bids and asks near current market prices."""

    def __init__(self, unique_id: int, havven: "model.Havven",
                 fiat: float = 0.0, curits: float = 0.0,
                 nomins: float = 0.0,
                 variance: float = 0.05, order_lifetime: int = 30) -> None:
        super().__init__(unique_id, havven, fiat, curits, nomins)
        self.variance = variance
        """This agent will place orders within (+/-)variance*price of the going rate."""

        self.order_lifetime = order_lifetime
        """Orders older than this lifetime will be cancelled."""

    def step(self) -> None:
        condemned = []
        for order in self.orders:
            if order.book.time > order.time + self.order_lifetime:
                condemned.append(order)
        for order in condemned:
            order.cancel()

        action = random.choice([self._cur_fiat_bid_, self._cur_fiat_ask_,
                                self._nom_fiat_bid_, self._nom_fiat_ask_,
                                self._cur_nom_bid_, self._cur_nom_ask_])

        action()

    def _cur_fiat_bid_(self) -> None:
        price = self.model.cur_fiat_market.price
        movement = round((2*random.random() - 1) * \
                         price * self.variance, 3)
        self.place_curits_fiat_bid(self.fiat/10, price + movement)

    def _cur_fiat_ask_(self) -> None:
        price = self.model.cur_fiat_market.price
        movement = round((2*random.random() - 1) * \
                         price * self.variance, 3)
        self.place_curits_fiat_ask(self.fiat/10, price + movement)

    def _nom_fiat_bid_(self) -> None:
        price = self.model.cur_fiat_market.price
        movement = round((2*random.random() - 1) * \
                         price * self.variance, 3)
        self.place_nomins_fiat_bid(self.fiat/10, price + movement)

    def _nom_fiat_ask_(self) -> None:
        price = self.model.cur_fiat_market.price
        movement = round((2*random.random() - 1) * \
                         price * self.variance, 3)
        self.place_nomins_fiat_ask(self.fiat/10, price + movement)

    def _cur_nom_bid_(self) -> None:
        price = self.model.cur_fiat_market.price
        movement = round((2*random.random() - 1) * \
                         price * self.variance, 3)
        self.place_curits_nomins_bid(self.fiat/10, price + movement)

    def _cur_nom_ask_(self) -> None:
        price = self.model.cur_fiat_market.price
        movement = round((2*random.random() - 1) * \
                         price * self.variance, 3)
        self.place_curits_nomins_ask(self.fiat/10, price + movement)<|MERGE_RESOLUTION|>--- conflicted
+++ resolved
@@ -221,11 +221,7 @@
         super().__init__(*args, **kwargs)
         self.fiat_curit_order: Optional["ob.Bid"] = None
         self.nomin_curit_order: Optional["ob.Bid"] = None
-<<<<<<< HEAD
-        self.rate = random.random() * 0.05
-=======
         self.rate: float = random.random() * 0.05
->>>>>>> 7c2da8ac
 
     def step(self) -> None:
         if self.fiat > 0:
