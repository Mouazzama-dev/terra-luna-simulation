--- conflicted
+++ resolved
@@ -1,10 +1,6 @@
 """agents.py: Individual agents that will interact with the Havven market."""
 import random
-<<<<<<< HEAD
-from decimal import Decimal
-=======
 from decimal import Decimal as Dec
->>>>>>> dd2808cd
 
 import model
 from managers import HavvenManager as hm
@@ -15,17 +11,10 @@
     """Places random bids and asks near current market prices."""
 
     def __init__(self, unique_id: int, havven: "model.Havven",
-<<<<<<< HEAD
-                 fiat: "Decimal" = Decimal(0),
-                 curits: "Decimal" = Decimal(0.0),
-                 nomins: "Decimal" = Decimal(0),
-                 variance: "Decimal" = Decimal(0.02),
-=======
                  fiat: Dec = Dec(0),
                  curits: Dec = Dec(0.0),
                  nomins: Dec = Dec(0),
                  variance: Dec = Dec(0.02),
->>>>>>> dd2808cd
                  order_lifetime: int = 30,
                  max_orders: int = 10) -> None:
         super().__init__(unique_id, havven, fiat, curits, nomins)
@@ -55,60 +44,30 @@
 
     def _curit_fiat_bid_(self) -> None:
         price = self.model.market_manager.curit_fiat_market.price
-<<<<<<< HEAD
-        movement = round(Decimal(2*random.random() - 1) * price * self.variance, 3)
-        self.place_curit_fiat_bid(self._fraction_(self.available_fiat(), Decimal(10)), price + movement)
-
-    def _curit_fiat_ask_(self) -> None:
-        price = self.model.market_manager.curit_fiat_market.price
-        movement = round(Decimal(2*random.random() - 1) * price * self.variance, 3)
-        self.place_curit_fiat_ask(self._fraction_(self.available_curits(), Decimal(10)), price + movement)
-
-    def _nomin_fiat_bid_(self) -> None:
-        price = self.model.market_manager.nomin_fiat_market.price
-        movement = round(Decimal(2*random.random() - 1) * price * self.variance, 3)
-        self.place_nomin_fiat_bid(self._fraction_(self.available_fiat(), Decimal(10)), price + movement)
-
-    def _nomin_fiat_ask_(self) -> None:
-        price = self.model.market_manager.nomin_fiat_market.price
-        movement = round(Decimal(2*random.random() - 1) * price * self.variance, 3)
-        self.place_nomin_fiat_ask(self._fraction_(self.available_nomins(), Decimal(10)), price + movement)
-
-    def _curit_nomin_bid_(self) -> None:
-        price = self.model.market_manager.curit_nomin_market.price
-        movement = round(Decimal(2*random.random() - 1) * price * self.variance, 3)
-        self.place_curit_nomin_bid(self._fraction_(self.available_nomins(), Decimal(10)), price + movement)
-
-    def _curit_nomin_ask_(self) -> None:
-        price = self.model.market_manager.curit_nomin_market.price
-        movement = round(Decimal(2*random.random() - 1) * price * self.variance, 3)
-        self.place_curit_nomin_ask(self._fraction_(self.available_curits(), Decimal(10)), price + movement)
-=======
         movement = hm.round_decimal(Dec(2*random.random() - 1) * price * self.variance)
-        self.place_curit_fiat_bid(self._fraction_(self.fiat, Dec(10)), price + movement)
+        self.place_curit_fiat_bid(self._fraction_(self.available_fiat, Dec(10)), price + movement)
 
     def _curit_fiat_ask_(self) -> None:
         price = self.model.market_manager.curit_fiat_market.price
         movement = hm.round_decimal(Dec(2*random.random() - 1) * price * self.variance)
-        self.place_curit_fiat_ask(self._fraction_(self.curits, Dec(10)), price + movement)
+        self.place_curit_fiat_ask(self._fraction_(self.available_curits, Dec(10)), price + movement)
 
     def _nomin_fiat_bid_(self) -> None:
         price = self.model.market_manager.nomin_fiat_market.price
         movement = hm.round_decimal(Dec(2*random.random() - 1) * price * self.variance)
-        self.place_nomin_fiat_bid(self._fraction_(self.fiat, Dec(10)), price + movement)
+        self.place_nomin_fiat_bid(self._fraction_(self.available_fiat, Dec(10)), price + movement)
 
     def _nomin_fiat_ask_(self) -> None:
         price = self.model.market_manager.nomin_fiat_market.price
         movement = hm.round_decimal(Dec(2*random.random() - 1) * price * self.variance)
-        self.place_nomin_fiat_ask(self._fraction_(self.nomins, Dec(10)), price + movement)
+        self.place_nomin_fiat_ask(self._fraction_(self.available_nomins, Dec(10)), price + movement)
 
     def _curit_nomin_bid_(self) -> None:
         price = self.model.market_manager.curit_nomin_market.price
         movement = hm.round_decimal(Dec(2*random.random() - 1) * price * self.variance)
-        self.place_curit_nomin_bid(self._fraction_(self.nomins, Dec(10)), price + movement)
+        self.place_curit_nomin_bid(self._fraction_(self.available_nomins, Dec(10)), price + movement)
 
     def _curit_nomin_ask_(self) -> None:
         price = self.model.market_manager.curit_nomin_market.price
         movement = hm.round_decimal(Dec(2*random.random() - 1) * price * self.variance)
-        self.place_curit_nomin_ask(self._fraction_(self.curits, Dec(10)), price + movement)
->>>>>>> dd2808cd
+        self.place_curit_nomin_ask(self._fraction_(self.available_curits, Dec(10)), price + movement)