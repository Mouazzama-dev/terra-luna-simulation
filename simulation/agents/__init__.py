from .marketplayer import MarketPlayer
from .arbitrageur import Arbitrageur
from .banker import Banker
from .randomizer import Randomizer
from .centralbank import CentralBank
from .nomin_shorter import NominShorter, CuritEscrowNominShorter
<<<<<<< HEAD
from .speculator import Speculator
=======

# player names for the UI sliders
player_names = {
    # 'CentralBank': CentralBank,
    'Arbitrageur': Arbitrageur,
    'Banker': Banker,
    'Randomizer': Randomizer,
    'NominShorter': NominShorter,
    'CuritEscrowNominShorter': CuritEscrowNominShorter
}
>>>>>>> 2eb47c47
<|MERGE_RESOLUTION|>--- conflicted
+++ resolved
@@ -4,9 +4,7 @@
 from .randomizer import Randomizer
 from .centralbank import CentralBank
 from .nomin_shorter import NominShorter, CuritEscrowNominShorter
-<<<<<<< HEAD
 from .speculator import Speculator
-=======
 
 # player names for the UI sliders
 player_names = {
@@ -15,6 +13,6 @@
     'Banker': Banker,
     'Randomizer': Randomizer,
     'NominShorter': NominShorter,
-    'CuritEscrowNominShorter': CuritEscrowNominShorter
-}
->>>>>>> 2eb47c47
+    'CuritEscrowNominShorter': CuritEscrowNominShorter,
+    'Speculator': Speculator
+}