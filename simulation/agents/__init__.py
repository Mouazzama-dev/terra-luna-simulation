--- conflicted
+++ resolved
@@ -4,11 +4,8 @@
 from .randomizer import Randomizer
 from .centralbank import CentralBank
 from .nomin_shorter import NominShorter, CuritEscrowNominShorter
-<<<<<<< HEAD
 from .speculator import Speculator
-=======
 from .merchant import Merchant, Buyer
->>>>>>> ff727ed0
 
 # player names for the UI sliders
 player_names = {
@@ -18,10 +15,7 @@
     'Randomizer': Randomizer,
     'NominShorter': NominShorter,
     'CuritEscrowNominShorter': CuritEscrowNominShorter,
-<<<<<<< HEAD
-    'Speculator': Speculator
-=======
+    'Speculator': Speculator,
     'Merchant': Merchant,
     'Buyer': Buyer
->>>>>>> ff727ed0
 }