from typing import Set, Tuple, Callable
from collections import namedtuple
<<<<<<< HEAD
from decimal import Decimal
=======
from decimal import Decimal as Dec
>>>>>>> dd2808cd

from mesa import Agent

import model
import orderbook as ob
from managers import HavvenManager as hm

Portfolio: 'namedtuple' = namedtuple(
    "Portfolio", ["fiat", "escrowed_curits", "curits", "nomins", "issued_nomins"])



class MarketPlayer(Agent):
    """
    A generic agent with a fixed initial wealth in fiat,
      with which it must buy into the market.
    The agent may escrow curits in order to issue nomins,
      and use various strategies in order to trade in the marketplace.
      Its aim is to increase its own wealth.
    """

    def __init__(self, unique_id: int, havven: "model.Havven",
<<<<<<< HEAD
                 fiat: "Decimal" = Decimal(0), curits: "Decimal" = Decimal(0),
                 nomins: "Decimal" = Decimal(0)) -> None:
        super().__init__(unique_id, havven)
        self.fiat: "Decimal" = Decimal(fiat)
        self.curits: "Decimal" = Decimal(curits)
        self.nomins: "Decimal" = Decimal(nomins)
        self.escrowed_curits: "Decimal" = Decimal('0.0')
        self.issued_nomins: "Decimal" = Decimal('0.0')

        # values that are currently used in orders
        self.used_fiat: "Decimal" = Decimal('0')
        self.used_curits: "Decimal" = Decimal('0')
        self.used_nomins: "Decimal" = Decimal('0')

        self.initial_wealth: "Decimal" = self.wealth()
=======
                 fiat: Dec = Dec(0), curits: Dec = Dec(0),
                 nomins: Dec = Dec(0)) -> None:
        super().__init__(unique_id, havven)
        self.fiat: Dec = Dec(fiat)
        self.curits: Dec = Dec(curits)
        self.nomins: Dec = Dec(nomins)
        self.escrowed_curits: Dec = Dec('0.0')
        self.issued_nomins: Dec = Dec('0.0')

        self.initial_wealth: Dec = self.wealth()
>>>>>>> dd2808cd

        self.orders: Set["ob.LimitOrder"] = set()

    def __str__(self) -> str:
        return self.name

    @property
    def name(self) -> str:
        """Return the name of this object; its type and its unique id."""
        return f"{self.__class__.__name__} {self.unique_id}"

<<<<<<< HEAD
    def _fraction_(self, qty: "Decimal", divisor: "Decimal" = Decimal('3'),
                   minimum: "Decimal" = Decimal('1')) -> "Decimal":
=======
    def _fraction_(self, qty: Dec, divisor: Dec = Dec('3'),
                   minimum: Dec = Dec('1')) -> Dec:
>>>>>>> dd2808cd
        """
        Return a fraction of the given quantity, with a minimum.
        Used for depleting reserves gradually.
        """
        return max(qty / divisor, min(minimum, qty))

    def cancel_orders(self) -> None:
        """
        Cancel all of this agent's orders.
        """
        for order in list(self.orders):
            order.cancel()

<<<<<<< HEAD
    def wealth(self) -> "Decimal":
=======
    def wealth(self) -> Dec:
>>>>>>> dd2808cd
        """Return the total wealth of this agent at current fiat prices."""
        return self.model.fiat_value(curits=(self.curits + self.escrowed_curits),
                                     nomins=(self.nomins - self.issued_nomins),
                                     fiat=self.fiat)

    def portfolio(self, fiat_values: bool = False
<<<<<<< HEAD
                  ) -> "Portfolio":
=======
                 ) -> Tuple[Dec, Dec, Dec, Dec, Dec]:
>>>>>>> dd2808cd
        """
        Return the parts of the agent that dictate its wealth.
        If fiat_value is True, then return the equivalent fiat values at the going market rates.
        """

        fiat = self.fiat
        curits = self.curits
        escrowed_curits = self.escrowed_curits
        nomins = self.nomins
        issued_nomins = self.issued_nomins

        if fiat_values:
            v_f = self.model.fiat_value
            curits = v_f(curits=curits)
            escrowed_curits = v_f(curits=escrowed_curits)
            nomins = v_f(nomins=nomins)
            issued_nomins = v_f(nomins=issued_nomins)

        return Portfolio(fiat=fiat, curits=curits, escrowed_curits=escrowed_curits,
                         nomins=nomins, issued_nomins=issued_nomins)

<<<<<<< HEAD
    def reset_initial_wealth(self) -> "Decimal":
=======
    def reset_initial_wealth(self) -> Dec:
>>>>>>> dd2808cd
        """Reset this agent's initial wealth to the current wealth, returning the old value."""
        old = self.initial_wealth
        self.initial_wealth = self.wealth()
        return old

<<<<<<< HEAD
    def profit(self) -> "Decimal":
=======
    def profit(self) -> Dec:
>>>>>>> dd2808cd
        """
        Return the total profit accrued over the initial wealth.
        May be negative.
        """
        return self.wealth() - self.initial_wealth

<<<<<<< HEAD
    def profit_fraction(self) -> "Decimal":
=======
    def profit_fraction(self) -> Dec:
>>>>>>> dd2808cd
        """
        Return profit accrued as a fraction of initial wealth.
        May be negative.
        """
<<<<<<< HEAD
        if round(self.initial_wealth, self.model.manager.currency_precision) != 0:
            return self.profit() / self.initial_wealth
        else:
            return Decimal('0')

    def transfer_fiat_to(self, recipient: "MarketPlayer",
                         value: "Decimal") -> bool:
=======
        if hm.round_decimal(self.initial_wealth) != 0:
            return self.profit() / self.initial_wealth
        else:
            return Dec('0')

    def transfer_fiat_to(self, recipient: "MarketPlayer",
                         value: Dec) -> bool:
>>>>>>> dd2808cd
        """
        Transfer a positive value of fiat to the recipient,
        if balance is sufficient. Return True on success.
        """
        return self.model.market_manager.transfer_fiat(self, recipient, value)

    def transfer_curits_to(self, recipient: "MarketPlayer",
<<<<<<< HEAD
                           value: "Decimal") -> bool:
=======
                           value: Dec) -> bool:
>>>>>>> dd2808cd
        """
        Transfer a positive value of curits to the recipient,
        if balance is sufficient. Return True on success.
        """
        return self.model.market_manager.transfer_curits(self, recipient, value)

    def transfer_nomins_to(self, recipient: "MarketPlayer",
<<<<<<< HEAD
                           value: "Decimal") -> bool:
=======
                           value: Dec) -> bool:
>>>>>>> dd2808cd
        """
        Transfer a positive value of nomins to the recipient,
        if balance is sufficient. Return True on success.
        """
        return self.model.market_manager.transfer_nomins(self, recipient, value)

<<<<<<< HEAD
    def escrow_curits(self, value: "Decimal") -> bool:
=======
    def escrow_curits(self, value: Dec) -> bool:
>>>>>>> dd2808cd
        """
        Escrow a positive value of curits in order to be able to issue
        nomins against them.
        """
        return self.model.mint.escrow_curits(self, value)

<<<<<<< HEAD
    def unescrow_curits(self, value: "Decimal") -> bool:
=======
    def unescrow_curits(self, value: Dec) -> bool:
>>>>>>> dd2808cd
        """
        Unescrow a quantity of curits, if there are not too many
        issued nomins locking it.
        """
        return self.model.mint.unescrow_curits(self, value)

<<<<<<< HEAD
    def available_escrowed_curits(self) -> "Decimal":
=======
    def available_escrowed_curits(self) -> Dec:
>>>>>>> dd2808cd
        """
        Return the quantity of escrowed curits which is not
        locked by issued nomins. May be negative.
        """
        return self.model.mint.available_escrowed_curits(self)

<<<<<<< HEAD
    def unavailable_escrowed_curits(self) -> "Decimal":
=======
    def unavailable_escrowed_curits(self) -> Dec:
>>>>>>> dd2808cd
        """
        Return the quantity of locked escrowed curits,
          having had nomins issued against it.
        May be greater than total escrowed curits.
        """
        return self.model.mint.unavailable_escrowed_curits(self)

<<<<<<< HEAD
    def max_issuance_rights(self) -> "Decimal":
=======
    def max_issuance_rights(self) -> Dec:
>>>>>>> dd2808cd
        """
        The total quantity of nomins this agent has a right to issue.
        """
        return self.model.mint.max_issuance_rights(self)

<<<<<<< HEAD
    def remaining_issuance_rights(self) -> "Decimal":
=======
    def remaining_issuance_rights(self) -> Dec:
>>>>>>> dd2808cd
        """
        Return the remaining quantity of tokens this agent can issued on the back of their
          escrowed curits. May be negative.
        """
        return self.model.mint.remaining_issuance_rights(self)

<<<<<<< HEAD
    def issue_nomins(self, value: "Decimal") -> bool:
=======
    def issue_nomins(self, value: Dec) -> bool:
>>>>>>> dd2808cd
        """
        Issue a positive value of nomins against currently escrowed curits,
          up to the utilisation ratio maximum.
        """
        return self.model.mint.issue_nomins(self, value)

<<<<<<< HEAD
    def burn_nomins(self, value: "Decimal") -> bool:
=======
    def burn_nomins(self, value: Dec) -> bool:
>>>>>>> dd2808cd
        """
        Burn a positive value of issued nomins, which frees up curits.
        """
        return self.model.mint.burn_nomins(self, value)

<<<<<<< HEAD
    def _sell_quoted_(self, book: "ob.OrderBook", quantity: "Decimal",
                      premium: "Decimal" = Decimal('0')) -> "ob.Bid":
=======
    def _sell_quoted_(self, book: "ob.OrderBook", quantity: Dec,
                      premium: Dec = Dec('0')) -> "ob.Bid":
>>>>>>> dd2808cd
        """
        Sell a quantity of the quoted currency into the given market.
        """
        price = book.lowest_ask_price()
        return book.buy(quantity/price, self, premium)

<<<<<<< HEAD
    def _sell_base_(self, book: "ob.OrderBook", quantity: "Decimal",
                    discount: "Decimal" = Decimal('0')) -> "ob.Ask":
=======
    def _sell_base_(self, book: "ob.OrderBook", quantity: Dec,
                    discount: Dec = Dec('0')) -> "ob.Ask":
>>>>>>> dd2808cd
        """
        Sell a quantity of the base currency into the given market.
        """
        return book.sell(quantity, self, discount)

<<<<<<< HEAD
    def sell_nomins_for_curits(self, quantity: "Decimal",
                               premium: "Decimal" = Decimal('0')) -> "ob.Bid":
=======
    def sell_nomins_for_curits(self, quantity: Dec,
                               premium: Dec = Dec('0')) -> "ob.Bid":
>>>>>>> dd2808cd
        """
        Sell a quantity of nomins to buy curits.
        """
        return self._sell_quoted_(self.model.market_manager.curit_nomin_market,
                                  quantity, premium)

<<<<<<< HEAD
    def sell_curits_for_nomins(self, quantity: "Decimal",
                               discount: "Decimal" = Decimal('0')) -> "ob.Ask":
=======
    def sell_curits_for_nomins(self, quantity: Dec,
                               discount: Dec = Dec('0')) -> "ob.Ask":
>>>>>>> dd2808cd
        """
        Sell a quantity of curits to buy nomins.
        """
        return self._sell_base_(self.model.market_manager.curit_nomin_market,
                                quantity, discount)

<<<<<<< HEAD
    def sell_fiat_for_curits(self, quantity: "Decimal",
                             premium: "Decimal" = Decimal('0')) -> "ob.Bid":
=======
    def sell_fiat_for_curits(self, quantity: Dec,
                             premium: Dec = Dec('0')) -> "ob.Bid":
>>>>>>> dd2808cd
        """
        Sell a quantity of fiat to buy curits.
        """
        return self._sell_quoted_(self.model.market_manager.curit_fiat_market,
                                  quantity, premium)

<<<<<<< HEAD
    def sell_curits_for_fiat(self, quantity: "Decimal",
                             discount: "Decimal" = Decimal('0')) -> "ob.Ask":
=======
    def sell_curits_for_fiat(self, quantity: Dec,
                             discount: Dec = Dec('0')) -> "ob.Ask":
>>>>>>> dd2808cd
        """
        Sell a quantity of curits to buy fiat.
        """
        return self._sell_base_(self.model.market_manager.curit_fiat_market,
                                quantity, discount)

<<<<<<< HEAD
    def sell_fiat_for_nomins(self, quantity: "Decimal",
                             premium: "Decimal" = Decimal('0')) -> "ob.Bid":
=======
    def sell_fiat_for_nomins(self, quantity: Dec,
                             premium: Dec = Dec('0')) -> "ob.Bid":
>>>>>>> dd2808cd
        """
        Sell a quantity of fiat to buy nomins.
        """
        return self._sell_quoted_(self.model.market_manager.nomin_fiat_market,
                                  quantity, premium)

<<<<<<< HEAD
    def sell_nomins_for_fiat(self, quantity: "Decimal",
                             discount: "Decimal" = Decimal('0')) -> "ob.Ask":
=======
    def sell_nomins_for_fiat(self, quantity: Dec,
                             discount: Dec = Dec('0')) -> "ob.Ask":
>>>>>>> dd2808cd
        """
        Sell a quantity of nomins to buy fiat.
        """
        return self._sell_base_(self.model.market_manager.nomin_fiat_market,
                                quantity, discount)

<<<<<<< HEAD
    def _sell_quoted_with_fee_(self, received_qty_fn: Callable[["Decimal"], "Decimal"],
                               book: "ob.OrderBook", quantity: "Decimal",
                               premium: "Decimal" = Decimal('0')) -> "ob.Bid":
=======
    def _sell_quoted_with_fee_(self, received_qty_fn: Callable[[Dec], Dec],
                               book: "ob.OrderBook", quantity: Dec,
                               premium: Dec = Dec('0')) -> "ob.Bid":
>>>>>>> dd2808cd
        """
        Sell a quantity of the quoted currency into the given market, including the
          fee, as calculated by the provided function.
        """
        price = book.lowest_ask_price()
        return book.buy(received_qty_fn(quantity/price), self, premium)

<<<<<<< HEAD
    def _sell_base_with_fee_(self, received_qty_fn: Callable[["Decimal"], "Decimal"],
                             book: "ob.OrderBook", quantity: "Decimal",
                             discount: "Decimal" = Decimal('0')) -> "ob.Ask":
=======
    def _sell_base_with_fee_(self, received_qty_fn: Callable[[Dec], Dec],
                             book: "ob.OrderBook", quantity: Dec,
                             discount: Dec = Dec('0')) -> "ob.Ask":
>>>>>>> dd2808cd
        """
        Sell a quantity of the base currency into the given market, including the
          fee, as calculated by the provided function.
        """
        return book.sell(received_qty_fn(quantity), self, discount)

<<<<<<< HEAD
    def sell_nomins_for_curits_with_fee(self, quantity: "Decimal",
                                        premium: "Decimal" = Decimal('0')) -> "ob.Bid":
=======
    def sell_nomins_for_curits_with_fee(self, quantity: Dec,
                                        premium: Dec = Dec('0')) -> "ob.Bid":
>>>>>>> dd2808cd
        """
        Sell a quantity of nomins (including fee) to buy curits.
        """
        return self._sell_quoted_with_fee_(self.model.fee_manager.transferred_nomins_received,
                                           self.model.market_manager.curit_nomin_market,
                                           quantity, premium)

<<<<<<< HEAD
    def sell_curits_for_nomins_with_fee(self, quantity: "Decimal",
                                        discount: "Decimal" = Decimal('0')) -> "ob.Ask":
=======
    def sell_curits_for_nomins_with_fee(self, quantity: Dec,
                                        discount: Dec = Dec('0')) -> "ob.Ask":
>>>>>>> dd2808cd
        """
        Sell a quantity of curits (including fee) to buy nomins.
        """
        return self._sell_base_with_fee_(self.model.fee_manager.transferred_curits_received,
                                         self.model.market_manager.curit_nomin_market,
                                         quantity, discount)

<<<<<<< HEAD
    def sell_fiat_for_curits_with_fee(self, quantity: "Decimal",
                                      premium: "Decimal" = Decimal('0')) -> "ob.Bid":
=======
    def sell_fiat_for_curits_with_fee(self, quantity: Dec,
                                      premium: Dec = Dec('0')) -> "ob.Bid":
>>>>>>> dd2808cd
        """
        Sell a quantity of fiat (including fee) to buy curits.
        """
        return self._sell_quoted_with_fee_(self.model.fee_manager.transferred_fiat_received,
                                           self.model.market_manager.curit_fiat_market,
                                           quantity, premium)

<<<<<<< HEAD
    def sell_curits_for_fiat_with_fee(self, quantity: "Decimal",
                                      discount: "Decimal" = Decimal('0')) -> "ob.Ask":
=======
    def sell_curits_for_fiat_with_fee(self, quantity: Dec,
                                      discount: Dec = Dec('0')) -> "ob.Ask":
>>>>>>> dd2808cd
        """
        Sell a quantity of curits (including fee) to buy fiat.
        """
        return self._sell_base_with_fee_(self.model.fee_manager.transferred_curits_received,
                                         self.model.market_manager.curit_fiat_market,
                                         quantity, discount)

<<<<<<< HEAD
    def sell_fiat_for_nomins_with_fee(self, quantity: "Decimal",
                                      premium: "Decimal" = Decimal('0')) -> "ob.Bid":
=======
    def sell_fiat_for_nomins_with_fee(self, quantity: Dec,
                                      premium: Dec = Dec('0')) -> "ob.Bid":
>>>>>>> dd2808cd
        """
        Sell a quantity of fiat (including fee) to buy nomins.
        """
        return self._sell_quoted_with_fee_(self.model.fee_manager.transferred_fiat_received,
                                           self.model.market_manager.nomin_fiat_market,
                                           quantity, premium)

<<<<<<< HEAD
    def sell_nomins_for_fiat_with_fee(self, quantity: "Decimal",
                                      discount: "Decimal" = Decimal('0')) -> "ob.Ask":
=======
    def sell_nomins_for_fiat_with_fee(self, quantity: Dec,
                                      discount: Dec = Dec('0')) -> "ob.Ask":
>>>>>>> dd2808cd
        """
        Sell a quantity of nomins (including fee) to buy fiat.
        """
        return self._sell_base_with_fee_(self.model.fee_manager.transferred_nomins_received,
                                         self.model.market_manager.nomin_fiat_market,
                                         quantity, discount)

<<<<<<< HEAD
    def place_curit_fiat_bid(self, quantity: "Decimal", price: "Decimal") -> "ob.Bid":
=======
    def place_curit_fiat_bid(self, quantity: Dec, price: Dec) -> "ob.Bid":
>>>>>>> dd2808cd
        """
        Place a bid for a quantity of curits, at a price in fiat.
        """
        return self.model.market_manager.curit_fiat_market.bid(price, quantity, self)

<<<<<<< HEAD
    def place_curit_fiat_ask(self, quantity: "Decimal", price: "Decimal") -> "ob.Ask":
=======
    def place_curit_fiat_ask(self, quantity: Dec, price: Dec) -> "ob.Ask":
>>>>>>> dd2808cd
        """
        Place an ask for fiat with a quantity of curits, at a price in fiat.
        """
        return self.model.market_manager.curit_fiat_market.ask(price, quantity, self)

<<<<<<< HEAD
    def place_nomin_fiat_bid(self, quantity: "Decimal", price: "Decimal") -> "ob.Bid":
=======
    def place_nomin_fiat_bid(self, quantity: Dec, price: Dec) -> "ob.Bid":
>>>>>>> dd2808cd
        """
        Place a bid for a quantity of nomins, at a price in fiat.
        """
        return self.model.market_manager.nomin_fiat_market.bid(price, quantity, self)

<<<<<<< HEAD
    def place_nomin_fiat_ask(self, quantity: "Decimal", price: "Decimal") -> "ob.Ask":
=======
    def place_nomin_fiat_ask(self, quantity: Dec, price: Dec) -> "ob.Ask":
>>>>>>> dd2808cd
        """
        Place an ask for fiat with a quantity of nomins, at a price in fiat.
        """
        return self.model.market_manager.nomin_fiat_market.ask(price, quantity, self)

<<<<<<< HEAD
    def place_curit_nomin_bid(self, quantity: "Decimal", price: "Decimal") -> "ob.Bid":
=======
    def place_curit_nomin_bid(self, quantity: Dec, price: Dec) -> "ob.Bid":
>>>>>>> dd2808cd
        """
        Place a bid for a quantity of curits, at a price in nomins.
        """
        return self.model.market_manager.curit_nomin_market.bid(price, quantity, self)

<<<<<<< HEAD
    def place_curit_nomin_ask(self, quantity: "Decimal", price: "Decimal") -> "ob.Ask":
=======
    def place_curit_nomin_ask(self, quantity: Dec, price: Dec) -> "ob.Ask":
>>>>>>> dd2808cd
        """
        Place an ask for nomins with a quantity of curits, at a price in nomins.
        """
        return self.model.market_manager.curit_nomin_market.ask(price, quantity, self)

<<<<<<< HEAD
    def place_curit_fiat_bid_with_fee(self, quantity: "Decimal", price: "Decimal") -> "ob.Bid":
=======
    def place_curit_fiat_bid_with_fee(self, quantity: Dec, price: Dec) -> "ob.Bid":
>>>>>>> dd2808cd
        """
        Place a bid for a quantity of curits, at a price in fiat, including the fee.
        """
        # Note, only works because the fee is multiplicative, we're calculating the fee not
        # on the quantity we are actually transferring, which is (quantity*price)
        qty = self.model.fee_manager.transferred_fiat_received(quantity)
        return self.model.market_manager.curit_fiat_market.bid(price, qty, self)

<<<<<<< HEAD
    def place_curit_fiat_ask_with_fee(self, quantity: "Decimal", price: "Decimal") -> "ob.Ask":
=======
    def place_curit_fiat_ask_with_fee(self, quantity: Dec, price: Dec) -> "ob.Ask":
>>>>>>> dd2808cd
        """
        Place an ask for fiat with a quantity of curits, including the fee, at a price in fiat.
        """
        qty = self.model.fee_manager.transferred_curits_received(quantity)
        return self.model.market_manager.curit_fiat_market.ask(price, qty, self)

<<<<<<< HEAD
    def place_nomin_fiat_bid_with_fee(self, quantity: "Decimal", price: "Decimal") -> "ob.Bid":
=======
    def place_nomin_fiat_bid_with_fee(self, quantity: Dec, price: Dec) -> "ob.Bid":
>>>>>>> dd2808cd
        """
        Place a bid for a quantity of nomins, at a price in fiat, including the fee.
        """
        # Note, only works because the fee is multiplicative, we're calculating the fee not
        # on the quantity we are actually transferring, which is (quantity*price)
        qty = self.model.fee_manager.transferred_fiat_received(quantity)
        return self.model.market_manager.nomin_fiat_market.bid(price, qty, self)

<<<<<<< HEAD
    def place_nomin_fiat_ask_with_fee(self, quantity: "Decimal", price: "Decimal") -> "ob.Ask":
=======
    def place_nomin_fiat_ask_with_fee(self, quantity: Dec, price: Dec) -> "ob.Ask":
>>>>>>> dd2808cd
        """
        Place an ask for fiat with a quantity of nomins, including the fee, at a price in fiat.
        """
        qty = self.model.fee_manager.transferred_nomins_received(quantity)
        return self.model.market_manager.nomin_fiat_market.ask(price, qty, self)

<<<<<<< HEAD
    def place_curit_nomin_bid_with_fee(self, quantity: "Decimal", price: "Decimal") -> "ob.Bid":
=======
    def place_curit_nomin_bid_with_fee(self, quantity: Dec, price: Dec) -> "ob.Bid":
>>>>>>> dd2808cd
        """
        Place a bid for a quantity of curits, at a price in nomins, including the fee.
        """
        # Note, only works because the fee is multiplicative, we're calculating the fee not
        # on the quantity we are actually transferring, which is (quantity*price)
        qty = self.model.fee_manager.transferred_nomins_received(quantity)
        return self.model.market_manager.curit_nomin_market.bid(price, qty, self)

<<<<<<< HEAD
    def place_curit_nomin_ask_with_fee(self, quantity: "Decimal", price: "Decimal") -> "ob.Ask":
=======
    def place_curit_nomin_ask_with_fee(self, quantity: Dec, price: Dec) -> "ob.Ask":
>>>>>>> dd2808cd
        """
        Place an ask for nomins with a quantity of curits, including the fee, at a price in nomins.
        """
        qty = self.model.fee_manager.transferred_curits_received(quantity)
        return self.model.market_manager.curit_nomin_market.ask(price, qty, self)

    def available_fiat(self) -> "Decimal":
        return self.fiat - self.used_fiat

    def available_curits(self) -> "Decimal":
        return self.curits - self.used_curits

    def available_nomins(self) -> "Decimal":
        return self.nomins - self.used_nomins

    def round_float(self, value: float) -> "Decimal":
        return round(Decimal(value), self.model.manager.currency_precision)

    def round_decimal(self, value: "Decimal") -> "Decimal":
        return round(value, self.model.manager.currency_precision)

    def notify_cancelled(self, order: "ob.LimitOrder") -> None:
        """
        Notify this agent that its order was cancelled.
        """
        pass

    def notify_filled(self, order: "ob.LimitOrder") -> None:
        """
        Notify this agent that its order was filled.
        """
        pass

    def step(self) -> None:
        pass<|MERGE_RESOLUTION|>--- conflicted
+++ resolved
@@ -1,10 +1,6 @@
 from typing import Set, Tuple, Callable
 from collections import namedtuple
-<<<<<<< HEAD
-from decimal import Decimal
-=======
 from decimal import Decimal as Dec
->>>>>>> dd2808cd
 
 from mesa import Agent
 
@@ -14,7 +10,6 @@
 
 Portfolio: 'namedtuple' = namedtuple(
     "Portfolio", ["fiat", "escrowed_curits", "curits", "nomins", "issued_nomins"])
-
 
 
 class MarketPlayer(Agent):
@@ -27,23 +22,6 @@
     """
 
     def __init__(self, unique_id: int, havven: "model.Havven",
-<<<<<<< HEAD
-                 fiat: "Decimal" = Decimal(0), curits: "Decimal" = Decimal(0),
-                 nomins: "Decimal" = Decimal(0)) -> None:
-        super().__init__(unique_id, havven)
-        self.fiat: "Decimal" = Decimal(fiat)
-        self.curits: "Decimal" = Decimal(curits)
-        self.nomins: "Decimal" = Decimal(nomins)
-        self.escrowed_curits: "Decimal" = Decimal('0.0')
-        self.issued_nomins: "Decimal" = Decimal('0.0')
-
-        # values that are currently used in orders
-        self.used_fiat: "Decimal" = Decimal('0')
-        self.used_curits: "Decimal" = Decimal('0')
-        self.used_nomins: "Decimal" = Decimal('0')
-
-        self.initial_wealth: "Decimal" = self.wealth()
-=======
                  fiat: Dec = Dec(0), curits: Dec = Dec(0),
                  nomins: Dec = Dec(0)) -> None:
         super().__init__(unique_id, havven)
@@ -53,8 +31,12 @@
         self.escrowed_curits: Dec = Dec('0.0')
         self.issued_nomins: Dec = Dec('0.0')
 
-        self.initial_wealth: Dec = self.wealth()
->>>>>>> dd2808cd
+        # values that are currently used in orders
+        self.used_fiat: "Dec" = Dec('0')
+        self.used_curits: "Dec" = Dec('0')
+        self.used_nomins: "Dec" = Dec('0')
+
+        self.initial_wealth: "Dec" = self.wealth()
 
         self.orders: Set["ob.LimitOrder"] = set()
 
@@ -66,13 +48,8 @@
         """Return the name of this object; its type and its unique id."""
         return f"{self.__class__.__name__} {self.unique_id}"
 
-<<<<<<< HEAD
-    def _fraction_(self, qty: "Decimal", divisor: "Decimal" = Decimal('3'),
-                   minimum: "Decimal" = Decimal('1')) -> "Decimal":
-=======
     def _fraction_(self, qty: Dec, divisor: Dec = Dec('3'),
                    minimum: Dec = Dec('1')) -> Dec:
->>>>>>> dd2808cd
         """
         Return a fraction of the given quantity, with a minimum.
         Used for depleting reserves gradually.
@@ -86,22 +63,14 @@
         for order in list(self.orders):
             order.cancel()
 
-<<<<<<< HEAD
-    def wealth(self) -> "Decimal":
-=======
     def wealth(self) -> Dec:
->>>>>>> dd2808cd
         """Return the total wealth of this agent at current fiat prices."""
         return self.model.fiat_value(curits=(self.curits + self.escrowed_curits),
                                      nomins=(self.nomins - self.issued_nomins),
                                      fiat=self.fiat)
 
     def portfolio(self, fiat_values: bool = False
-<<<<<<< HEAD
                   ) -> "Portfolio":
-=======
-                 ) -> Tuple[Dec, Dec, Dec, Dec, Dec]:
->>>>>>> dd2808cd
         """
         Return the parts of the agent that dictate its wealth.
         If fiat_value is True, then return the equivalent fiat values at the going market rates.
@@ -123,45 +92,24 @@
         return Portfolio(fiat=fiat, curits=curits, escrowed_curits=escrowed_curits,
                          nomins=nomins, issued_nomins=issued_nomins)
 
-<<<<<<< HEAD
-    def reset_initial_wealth(self) -> "Decimal":
-=======
     def reset_initial_wealth(self) -> Dec:
->>>>>>> dd2808cd
         """Reset this agent's initial wealth to the current wealth, returning the old value."""
         old = self.initial_wealth
         self.initial_wealth = self.wealth()
         return old
 
-<<<<<<< HEAD
-    def profit(self) -> "Decimal":
-=======
     def profit(self) -> Dec:
->>>>>>> dd2808cd
         """
         Return the total profit accrued over the initial wealth.
         May be negative.
         """
         return self.wealth() - self.initial_wealth
 
-<<<<<<< HEAD
-    def profit_fraction(self) -> "Decimal":
-=======
     def profit_fraction(self) -> Dec:
->>>>>>> dd2808cd
         """
         Return profit accrued as a fraction of initial wealth.
         May be negative.
         """
-<<<<<<< HEAD
-        if round(self.initial_wealth, self.model.manager.currency_precision) != 0:
-            return self.profit() / self.initial_wealth
-        else:
-            return Decimal('0')
-
-    def transfer_fiat_to(self, recipient: "MarketPlayer",
-                         value: "Decimal") -> bool:
-=======
         if hm.round_decimal(self.initial_wealth) != 0:
             return self.profit() / self.initial_wealth
         else:
@@ -169,7 +117,6 @@
 
     def transfer_fiat_to(self, recipient: "MarketPlayer",
                          value: Dec) -> bool:
->>>>>>> dd2808cd
         """
         Transfer a positive value of fiat to the recipient,
         if balance is sufficient. Return True on success.
@@ -177,11 +124,7 @@
         return self.model.market_manager.transfer_fiat(self, recipient, value)
 
     def transfer_curits_to(self, recipient: "MarketPlayer",
-<<<<<<< HEAD
-                           value: "Decimal") -> bool:
-=======
                            value: Dec) -> bool:
->>>>>>> dd2808cd
         """
         Transfer a positive value of curits to the recipient,
         if balance is sufficient. Return True on success.
@@ -189,55 +132,35 @@
         return self.model.market_manager.transfer_curits(self, recipient, value)
 
     def transfer_nomins_to(self, recipient: "MarketPlayer",
-<<<<<<< HEAD
-                           value: "Decimal") -> bool:
-=======
                            value: Dec) -> bool:
->>>>>>> dd2808cd
         """
         Transfer a positive value of nomins to the recipient,
         if balance is sufficient. Return True on success.
         """
         return self.model.market_manager.transfer_nomins(self, recipient, value)
 
-<<<<<<< HEAD
-    def escrow_curits(self, value: "Decimal") -> bool:
-=======
     def escrow_curits(self, value: Dec) -> bool:
->>>>>>> dd2808cd
         """
         Escrow a positive value of curits in order to be able to issue
         nomins against them.
         """
         return self.model.mint.escrow_curits(self, value)
 
-<<<<<<< HEAD
-    def unescrow_curits(self, value: "Decimal") -> bool:
-=======
     def unescrow_curits(self, value: Dec) -> bool:
->>>>>>> dd2808cd
         """
         Unescrow a quantity of curits, if there are not too many
         issued nomins locking it.
         """
         return self.model.mint.unescrow_curits(self, value)
 
-<<<<<<< HEAD
-    def available_escrowed_curits(self) -> "Decimal":
-=======
     def available_escrowed_curits(self) -> Dec:
->>>>>>> dd2808cd
         """
         Return the quantity of escrowed curits which is not
         locked by issued nomins. May be negative.
         """
         return self.model.mint.available_escrowed_curits(self)
 
-<<<<<<< HEAD
-    def unavailable_escrowed_curits(self) -> "Decimal":
-=======
     def unavailable_escrowed_curits(self) -> Dec:
->>>>>>> dd2808cd
         """
         Return the quantity of locked escrowed curits,
           having had nomins issued against it.
@@ -245,160 +168,98 @@
         """
         return self.model.mint.unavailable_escrowed_curits(self)
 
-<<<<<<< HEAD
-    def max_issuance_rights(self) -> "Decimal":
-=======
     def max_issuance_rights(self) -> Dec:
->>>>>>> dd2808cd
         """
         The total quantity of nomins this agent has a right to issue.
         """
         return self.model.mint.max_issuance_rights(self)
 
-<<<<<<< HEAD
-    def remaining_issuance_rights(self) -> "Decimal":
-=======
     def remaining_issuance_rights(self) -> Dec:
->>>>>>> dd2808cd
         """
         Return the remaining quantity of tokens this agent can issued on the back of their
           escrowed curits. May be negative.
         """
         return self.model.mint.remaining_issuance_rights(self)
 
-<<<<<<< HEAD
-    def issue_nomins(self, value: "Decimal") -> bool:
-=======
     def issue_nomins(self, value: Dec) -> bool:
->>>>>>> dd2808cd
         """
         Issue a positive value of nomins against currently escrowed curits,
           up to the utilisation ratio maximum.
         """
         return self.model.mint.issue_nomins(self, value)
 
-<<<<<<< HEAD
-    def burn_nomins(self, value: "Decimal") -> bool:
-=======
     def burn_nomins(self, value: Dec) -> bool:
->>>>>>> dd2808cd
         """
         Burn a positive value of issued nomins, which frees up curits.
         """
         return self.model.mint.burn_nomins(self, value)
 
-<<<<<<< HEAD
-    def _sell_quoted_(self, book: "ob.OrderBook", quantity: "Decimal",
-                      premium: "Decimal" = Decimal('0')) -> "ob.Bid":
-=======
     def _sell_quoted_(self, book: "ob.OrderBook", quantity: Dec,
                       premium: Dec = Dec('0')) -> "ob.Bid":
->>>>>>> dd2808cd
         """
         Sell a quantity of the quoted currency into the given market.
         """
         price = book.lowest_ask_price()
         return book.buy(quantity/price, self, premium)
 
-<<<<<<< HEAD
-    def _sell_base_(self, book: "ob.OrderBook", quantity: "Decimal",
-                    discount: "Decimal" = Decimal('0')) -> "ob.Ask":
-=======
     def _sell_base_(self, book: "ob.OrderBook", quantity: Dec,
                     discount: Dec = Dec('0')) -> "ob.Ask":
->>>>>>> dd2808cd
         """
         Sell a quantity of the base currency into the given market.
         """
         return book.sell(quantity, self, discount)
 
-<<<<<<< HEAD
-    def sell_nomins_for_curits(self, quantity: "Decimal",
-                               premium: "Decimal" = Decimal('0')) -> "ob.Bid":
-=======
     def sell_nomins_for_curits(self, quantity: Dec,
                                premium: Dec = Dec('0')) -> "ob.Bid":
->>>>>>> dd2808cd
         """
         Sell a quantity of nomins to buy curits.
         """
         return self._sell_quoted_(self.model.market_manager.curit_nomin_market,
                                   quantity, premium)
 
-<<<<<<< HEAD
-    def sell_curits_for_nomins(self, quantity: "Decimal",
-                               discount: "Decimal" = Decimal('0')) -> "ob.Ask":
-=======
     def sell_curits_for_nomins(self, quantity: Dec,
                                discount: Dec = Dec('0')) -> "ob.Ask":
->>>>>>> dd2808cd
         """
         Sell a quantity of curits to buy nomins.
         """
         return self._sell_base_(self.model.market_manager.curit_nomin_market,
                                 quantity, discount)
 
-<<<<<<< HEAD
-    def sell_fiat_for_curits(self, quantity: "Decimal",
-                             premium: "Decimal" = Decimal('0')) -> "ob.Bid":
-=======
     def sell_fiat_for_curits(self, quantity: Dec,
                              premium: Dec = Dec('0')) -> "ob.Bid":
->>>>>>> dd2808cd
         """
         Sell a quantity of fiat to buy curits.
         """
         return self._sell_quoted_(self.model.market_manager.curit_fiat_market,
                                   quantity, premium)
 
-<<<<<<< HEAD
-    def sell_curits_for_fiat(self, quantity: "Decimal",
-                             discount: "Decimal" = Decimal('0')) -> "ob.Ask":
-=======
     def sell_curits_for_fiat(self, quantity: Dec,
                              discount: Dec = Dec('0')) -> "ob.Ask":
->>>>>>> dd2808cd
         """
         Sell a quantity of curits to buy fiat.
         """
         return self._sell_base_(self.model.market_manager.curit_fiat_market,
                                 quantity, discount)
 
-<<<<<<< HEAD
-    def sell_fiat_for_nomins(self, quantity: "Decimal",
-                             premium: "Decimal" = Decimal('0')) -> "ob.Bid":
-=======
     def sell_fiat_for_nomins(self, quantity: Dec,
                              premium: Dec = Dec('0')) -> "ob.Bid":
->>>>>>> dd2808cd
         """
         Sell a quantity of fiat to buy nomins.
         """
         return self._sell_quoted_(self.model.market_manager.nomin_fiat_market,
                                   quantity, premium)
 
-<<<<<<< HEAD
-    def sell_nomins_for_fiat(self, quantity: "Decimal",
-                             discount: "Decimal" = Decimal('0')) -> "ob.Ask":
-=======
     def sell_nomins_for_fiat(self, quantity: Dec,
                              discount: Dec = Dec('0')) -> "ob.Ask":
->>>>>>> dd2808cd
         """
         Sell a quantity of nomins to buy fiat.
         """
         return self._sell_base_(self.model.market_manager.nomin_fiat_market,
                                 quantity, discount)
 
-<<<<<<< HEAD
-    def _sell_quoted_with_fee_(self, received_qty_fn: Callable[["Decimal"], "Decimal"],
-                               book: "ob.OrderBook", quantity: "Decimal",
-                               premium: "Decimal" = Decimal('0')) -> "ob.Bid":
-=======
     def _sell_quoted_with_fee_(self, received_qty_fn: Callable[[Dec], Dec],
                                book: "ob.OrderBook", quantity: Dec,
                                premium: Dec = Dec('0')) -> "ob.Bid":
->>>>>>> dd2808cd
         """
         Sell a quantity of the quoted currency into the given market, including the
           fee, as calculated by the provided function.
@@ -406,28 +267,17 @@
         price = book.lowest_ask_price()
         return book.buy(received_qty_fn(quantity/price), self, premium)
 
-<<<<<<< HEAD
-    def _sell_base_with_fee_(self, received_qty_fn: Callable[["Decimal"], "Decimal"],
-                             book: "ob.OrderBook", quantity: "Decimal",
-                             discount: "Decimal" = Decimal('0')) -> "ob.Ask":
-=======
     def _sell_base_with_fee_(self, received_qty_fn: Callable[[Dec], Dec],
                              book: "ob.OrderBook", quantity: Dec,
                              discount: Dec = Dec('0')) -> "ob.Ask":
->>>>>>> dd2808cd
         """
         Sell a quantity of the base currency into the given market, including the
           fee, as calculated by the provided function.
         """
         return book.sell(received_qty_fn(quantity), self, discount)
 
-<<<<<<< HEAD
-    def sell_nomins_for_curits_with_fee(self, quantity: "Decimal",
-                                        premium: "Decimal" = Decimal('0')) -> "ob.Bid":
-=======
     def sell_nomins_for_curits_with_fee(self, quantity: Dec,
                                         premium: Dec = Dec('0')) -> "ob.Bid":
->>>>>>> dd2808cd
         """
         Sell a quantity of nomins (including fee) to buy curits.
         """
@@ -435,13 +285,8 @@
                                            self.model.market_manager.curit_nomin_market,
                                            quantity, premium)
 
-<<<<<<< HEAD
-    def sell_curits_for_nomins_with_fee(self, quantity: "Decimal",
-                                        discount: "Decimal" = Decimal('0')) -> "ob.Ask":
-=======
     def sell_curits_for_nomins_with_fee(self, quantity: Dec,
                                         discount: Dec = Dec('0')) -> "ob.Ask":
->>>>>>> dd2808cd
         """
         Sell a quantity of curits (including fee) to buy nomins.
         """
@@ -449,13 +294,8 @@
                                          self.model.market_manager.curit_nomin_market,
                                          quantity, discount)
 
-<<<<<<< HEAD
-    def sell_fiat_for_curits_with_fee(self, quantity: "Decimal",
-                                      premium: "Decimal" = Decimal('0')) -> "ob.Bid":
-=======
     def sell_fiat_for_curits_with_fee(self, quantity: Dec,
                                       premium: Dec = Dec('0')) -> "ob.Bid":
->>>>>>> dd2808cd
         """
         Sell a quantity of fiat (including fee) to buy curits.
         """
@@ -463,13 +303,8 @@
                                            self.model.market_manager.curit_fiat_market,
                                            quantity, premium)
 
-<<<<<<< HEAD
-    def sell_curits_for_fiat_with_fee(self, quantity: "Decimal",
-                                      discount: "Decimal" = Decimal('0')) -> "ob.Ask":
-=======
     def sell_curits_for_fiat_with_fee(self, quantity: Dec,
                                       discount: Dec = Dec('0')) -> "ob.Ask":
->>>>>>> dd2808cd
         """
         Sell a quantity of curits (including fee) to buy fiat.
         """
@@ -477,13 +312,8 @@
                                          self.model.market_manager.curit_fiat_market,
                                          quantity, discount)
 
-<<<<<<< HEAD
-    def sell_fiat_for_nomins_with_fee(self, quantity: "Decimal",
-                                      premium: "Decimal" = Decimal('0')) -> "ob.Bid":
-=======
     def sell_fiat_for_nomins_with_fee(self, quantity: Dec,
                                       premium: Dec = Dec('0')) -> "ob.Bid":
->>>>>>> dd2808cd
         """
         Sell a quantity of fiat (including fee) to buy nomins.
         """
@@ -491,13 +321,8 @@
                                            self.model.market_manager.nomin_fiat_market,
                                            quantity, premium)
 
-<<<<<<< HEAD
-    def sell_nomins_for_fiat_with_fee(self, quantity: "Decimal",
-                                      discount: "Decimal" = Decimal('0')) -> "ob.Ask":
-=======
     def sell_nomins_for_fiat_with_fee(self, quantity: Dec,
                                       discount: Dec = Dec('0')) -> "ob.Ask":
->>>>>>> dd2808cd
         """
         Sell a quantity of nomins (including fee) to buy fiat.
         """
@@ -505,71 +330,43 @@
                                          self.model.market_manager.nomin_fiat_market,
                                          quantity, discount)
 
-<<<<<<< HEAD
-    def place_curit_fiat_bid(self, quantity: "Decimal", price: "Decimal") -> "ob.Bid":
-=======
     def place_curit_fiat_bid(self, quantity: Dec, price: Dec) -> "ob.Bid":
->>>>>>> dd2808cd
         """
         Place a bid for a quantity of curits, at a price in fiat.
         """
         return self.model.market_manager.curit_fiat_market.bid(price, quantity, self)
 
-<<<<<<< HEAD
-    def place_curit_fiat_ask(self, quantity: "Decimal", price: "Decimal") -> "ob.Ask":
-=======
     def place_curit_fiat_ask(self, quantity: Dec, price: Dec) -> "ob.Ask":
->>>>>>> dd2808cd
         """
         Place an ask for fiat with a quantity of curits, at a price in fiat.
         """
         return self.model.market_manager.curit_fiat_market.ask(price, quantity, self)
 
-<<<<<<< HEAD
-    def place_nomin_fiat_bid(self, quantity: "Decimal", price: "Decimal") -> "ob.Bid":
-=======
     def place_nomin_fiat_bid(self, quantity: Dec, price: Dec) -> "ob.Bid":
->>>>>>> dd2808cd
         """
         Place a bid for a quantity of nomins, at a price in fiat.
         """
         return self.model.market_manager.nomin_fiat_market.bid(price, quantity, self)
 
-<<<<<<< HEAD
-    def place_nomin_fiat_ask(self, quantity: "Decimal", price: "Decimal") -> "ob.Ask":
-=======
     def place_nomin_fiat_ask(self, quantity: Dec, price: Dec) -> "ob.Ask":
->>>>>>> dd2808cd
         """
         Place an ask for fiat with a quantity of nomins, at a price in fiat.
         """
         return self.model.market_manager.nomin_fiat_market.ask(price, quantity, self)
 
-<<<<<<< HEAD
-    def place_curit_nomin_bid(self, quantity: "Decimal", price: "Decimal") -> "ob.Bid":
-=======
     def place_curit_nomin_bid(self, quantity: Dec, price: Dec) -> "ob.Bid":
->>>>>>> dd2808cd
         """
         Place a bid for a quantity of curits, at a price in nomins.
         """
         return self.model.market_manager.curit_nomin_market.bid(price, quantity, self)
 
-<<<<<<< HEAD
-    def place_curit_nomin_ask(self, quantity: "Decimal", price: "Decimal") -> "ob.Ask":
-=======
     def place_curit_nomin_ask(self, quantity: Dec, price: Dec) -> "ob.Ask":
->>>>>>> dd2808cd
         """
         Place an ask for nomins with a quantity of curits, at a price in nomins.
         """
         return self.model.market_manager.curit_nomin_market.ask(price, quantity, self)
 
-<<<<<<< HEAD
-    def place_curit_fiat_bid_with_fee(self, quantity: "Decimal", price: "Decimal") -> "ob.Bid":
-=======
     def place_curit_fiat_bid_with_fee(self, quantity: Dec, price: Dec) -> "ob.Bid":
->>>>>>> dd2808cd
         """
         Place a bid for a quantity of curits, at a price in fiat, including the fee.
         """
@@ -578,22 +375,14 @@
         qty = self.model.fee_manager.transferred_fiat_received(quantity)
         return self.model.market_manager.curit_fiat_market.bid(price, qty, self)
 
-<<<<<<< HEAD
-    def place_curit_fiat_ask_with_fee(self, quantity: "Decimal", price: "Decimal") -> "ob.Ask":
-=======
     def place_curit_fiat_ask_with_fee(self, quantity: Dec, price: Dec) -> "ob.Ask":
->>>>>>> dd2808cd
         """
         Place an ask for fiat with a quantity of curits, including the fee, at a price in fiat.
         """
         qty = self.model.fee_manager.transferred_curits_received(quantity)
         return self.model.market_manager.curit_fiat_market.ask(price, qty, self)
 
-<<<<<<< HEAD
-    def place_nomin_fiat_bid_with_fee(self, quantity: "Decimal", price: "Decimal") -> "ob.Bid":
-=======
     def place_nomin_fiat_bid_with_fee(self, quantity: Dec, price: Dec) -> "ob.Bid":
->>>>>>> dd2808cd
         """
         Place a bid for a quantity of nomins, at a price in fiat, including the fee.
         """
@@ -602,22 +391,14 @@
         qty = self.model.fee_manager.transferred_fiat_received(quantity)
         return self.model.market_manager.nomin_fiat_market.bid(price, qty, self)
 
-<<<<<<< HEAD
-    def place_nomin_fiat_ask_with_fee(self, quantity: "Decimal", price: "Decimal") -> "ob.Ask":
-=======
     def place_nomin_fiat_ask_with_fee(self, quantity: Dec, price: Dec) -> "ob.Ask":
->>>>>>> dd2808cd
         """
         Place an ask for fiat with a quantity of nomins, including the fee, at a price in fiat.
         """
         qty = self.model.fee_manager.transferred_nomins_received(quantity)
         return self.model.market_manager.nomin_fiat_market.ask(price, qty, self)
 
-<<<<<<< HEAD
-    def place_curit_nomin_bid_with_fee(self, quantity: "Decimal", price: "Decimal") -> "ob.Bid":
-=======
     def place_curit_nomin_bid_with_fee(self, quantity: Dec, price: Dec) -> "ob.Bid":
->>>>>>> dd2808cd
         """
         Place a bid for a quantity of curits, at a price in nomins, including the fee.
         """
@@ -626,31 +407,24 @@
         qty = self.model.fee_manager.transferred_nomins_received(quantity)
         return self.model.market_manager.curit_nomin_market.bid(price, qty, self)
 
-<<<<<<< HEAD
-    def place_curit_nomin_ask_with_fee(self, quantity: "Decimal", price: "Decimal") -> "ob.Ask":
-=======
     def place_curit_nomin_ask_with_fee(self, quantity: Dec, price: Dec) -> "ob.Ask":
->>>>>>> dd2808cd
         """
         Place an ask for nomins with a quantity of curits, including the fee, at a price in nomins.
         """
         qty = self.model.fee_manager.transferred_curits_received(quantity)
         return self.model.market_manager.curit_nomin_market.ask(price, qty, self)
 
-    def available_fiat(self) -> "Decimal":
+    @property
+    def available_fiat(self) -> "Dec":
         return self.fiat - self.used_fiat
 
-    def available_curits(self) -> "Decimal":
+    @property
+    def available_curits(self) -> "Dec":
         return self.curits - self.used_curits
 
-    def available_nomins(self) -> "Decimal":
+    @property
+    def available_nomins(self) -> "Dec":
         return self.nomins - self.used_nomins
-
-    def round_float(self, value: float) -> "Decimal":
-        return round(Decimal(value), self.model.manager.currency_precision)
-
-    def round_decimal(self, value: "Decimal") -> "Decimal":
-        return round(value, self.model.manager.currency_precision)
 
     def notify_cancelled(self, order: "ob.LimitOrder") -> None:
         """
