from typing import Optional, Callable
from decimal import Decimal as Dec

import orderbook as ob
import agents as ag

from .havvenmanager import HavvenManager
from .feemanager import FeeManager


class MarketManager:
    """
    Handles all order books, trades, transfers, and conversions.
    """

    def __init__(self, model_manager: HavvenManager, fee_manager: FeeManager) -> None:

        self.model_manager = model_manager
        self.fee_manager = fee_manager

        # Order books
        # If a book is X_Y_market, then X is the base currency,
        #   Y is the quote currency.
        # That is, buyers hold Y and sellers hold X.
        self.curit_nomin_market = ob.OrderBook(
            model_manager, "curits", "nomins", self.curit_nomin_match,
            self.fee_manager.transferred_nomins_fee,
            self.fee_manager.transferred_curits_fee,
            self.model_manager.match_on_order
        )
        self.curit_fiat_market = ob.OrderBook(
            model_manager, "curits", "fiat", self.curit_fiat_match,
            self.fee_manager.transferred_fiat_fee,
            self.fee_manager.transferred_curits_fee,
            self.model_manager.match_on_order
        )
        self.nomin_fiat_market = ob.OrderBook(
            model_manager, "nomins", "fiat", self.nomin_fiat_match,
            self.fee_manager.transferred_fiat_fee,
            self.fee_manager.transferred_nomins_fee,
            self.model_manager.match_on_order
        )

    def __bid_ask_match__(
            self, bid: "ob.Bid", ask: "ob.Ask",
            bid_success: Callable[["ag.MarketPlayer", Dec, Dec], bool],
            ask_success: Callable[["ag.MarketPlayer", Dec, Dec], bool],
            bid_transfer: Callable[["ag.MarketPlayer", "ag.MarketPlayer", Dec, Dec], bool],
            ask_transfer: Callable[["ag.MarketPlayer", "ag.MarketPlayer", Dec, Dec], bool]
    ) -> Optional["ob.TradeRecord"]:
        """
        If possible, match the given bid and ask, with the given transfer
          and success functions.
        Cancel any orders which an agent cannot afford to service.
        Return a TradeRecord object if the match succeeded, otherwise None.
        """

        if ask.price > bid.price:
            return None

        # Price will be favourable to whoever went second.
        # The earlier poster trades at their posted price,
        #   while the later poster transacts at a price no worse than posted;
        #   they may do better.
        price = ask.price if ask.time < bid.time else bid.price
        quantity = HavvenManager.round_decimal(min(ask.quantity, bid.quantity))

        # Only charge a fraction of the fee if an order was not entirely filled.
        bid_fee = HavvenManager.round_decimal((quantity/bid.quantity) * bid.fee)
        ask_fee = HavvenManager.round_decimal((quantity/ask.quantity) * ask.fee)

        # Compute the buy value. The sell value is just the quantity itself.
        buy_val = HavvenManager.round_decimal(quantity * price)

        # Only perform the actual transfer if it would be successful.
        # Cancel any orders that would not succeed.
        fail = False
        if not bid_success(bid.issuer, buy_val, bid_fee):
            bid.cancel()
            fail = True
        if not ask_success(ask.issuer, quantity, ask_fee):
            ask.cancel()
            fail = True
        if fail:
            return None
        # Perform the actual transfers.
        # We have already checked above if these would succeed.
        bid_transfer(bid.issuer, ask.issuer, buy_val, bid_fee)
        ask_transfer(ask.issuer, bid.issuer, quantity, ask_fee)

        # Update the orders, cancelling any with 0 remaining quantity.
        # This will remove the amount that was transferred from issuers' used value.
        bid.update_quantity(bid.quantity - quantity, bid.fee - bid_fee)
        ask.update_quantity(ask.quantity - quantity, ask.fee - ask_fee)
        return ob.TradeRecord(bid.issuer, ask.issuer,
                              price, quantity, bid_fee, ask_fee, self.model_manager.time)

    def curit_nomin_match(self, bid: "ob.Bid",
                          ask: "ob.Ask") -> Optional["ob.TradeRecord"]:
        """
        Buyer offers nomins in exchange for curits from the seller.
        Return a TradeRecord object if the match succeeded, otherwise None.
        """
        return self.__bid_ask_match__(bid, ask,
                                      self.transfer_nomins_success,
                                      self.transfer_curits_success,
                                      self.transfer_nomins,
                                      self.transfer_curits)

    def curit_fiat_match(self, bid: "ob.Bid",
                         ask: "ob.Ask") -> Optional["ob.TradeRecord"]:
        """
        Buyer offers fiat in exchange for curits from the seller.
        Return a TradeRecord object if the match succeeded, otherwise None.
        """
        return self.__bid_ask_match__(bid, ask,
                                      self.transfer_fiat_success,
                                      self.transfer_curits_success,
                                      self.transfer_fiat,
                                      self.transfer_curits)

    def nomin_fiat_match(self, bid: "ob.Bid",
                         ask: "ob.Ask") -> Optional["ob.TradeRecord"]:
        """
        Buyer offers fiat in exchange for nomins from the seller.
        Return a TradeRecord object if the match succeeded, otherwise None.
        """
        return self.__bid_ask_match__(bid, ask,
                                      self.transfer_fiat_success,
                                      self.transfer_nomins_success,
                                      self.transfer_fiat,
                                      self.transfer_nomins)

    def transfer_fiat_success(self, sender: "ag.MarketPlayer",
                              quantity: Dec, fee: Dec) -> bool:
        """True iff the sender could successfully send a quantity of fiat."""
        return 0 <= quantity + fee <= HavvenManager.round_decimal(sender.fiat)

    def transfer_curits_success(self, sender: "ag.MarketPlayer",
                                quantity: Dec, fee: Dec) -> bool:
        """True iff the sender could successfully send a quantity of curits."""
        return 0 <= quantity + fee <= HavvenManager.round_decimal(sender.curits)

    def transfer_nomins_success(self, sender: "ag.MarketPlayer",
                                quantity: Dec, fee: Dec) -> bool:
        """True iff the sender could successfully send a quantity of nomins."""
        return 0 <= quantity + fee <= HavvenManager.round_decimal(sender.nomins)

    def transfer_fiat(self, sender: "ag.MarketPlayer",
<<<<<<< HEAD
                      recipient: "ag.MarketPlayer", quantity: Dec, fee: Optional[Dec]=None) -> bool:
=======
                      recipient: "ag.MarketPlayer", quantity: Dec, fee: Optional[Dec] = None) -> bool:
>>>>>>> 2eb47c47
        """
        Transfer a positive quantity of fiat currency from the sender to the
          recipient, if balance is sufficient. Return True on success.
        """
        if fee is None:
            fee = self.fee_manager.transferred_fiat_fee(quantity)
        if self.transfer_fiat_success(sender, quantity, fee):
            sender.fiat -= quantity + fee
            recipient.fiat += quantity
            self.model_manager.fiat += fee
            return True
        return False

    def transfer_curits(self, sender: 'ag.MarketPlayer',
<<<<<<< HEAD
                        recipient: 'ag.MarketPlayer', quantity: Dec, fee: Optional[Dec]=None) -> bool:
=======
                        recipient: 'ag.MarketPlayer', quantity: Dec, fee: Optional[Dec] = None) -> bool:
>>>>>>> 2eb47c47
        """
        Transfer a positive quantity of curits from the sender to the recipient,
          if balance is sufficient. Return True on success.
        """
        if fee is None:
            fee = self.fee_manager.transferred_curits_fee(quantity)
        if self.transfer_curits_success(sender, quantity, fee):
            sender.curits -= quantity + fee
            recipient.curits += quantity
            self.model_manager.curits += fee
            return True
        return False

    def transfer_nomins(self, sender: 'ag.MarketPlayer',
<<<<<<< HEAD
                        recipient: 'ag.MarketPlayer', quantity: Dec, fee: Optional[Dec]=None) -> bool:
=======
                        recipient: 'ag.MarketPlayer', quantity: Dec, fee: Optional[Dec] = None) -> bool:
>>>>>>> 2eb47c47
        """
        Transfer a positive quantity of nomins from the sender to the recipient,
          if balance is sufficient. Return True on success.
        """
        if fee is None:
            fee = self.fee_manager.transferred_nomins_fee(quantity)
        if self.transfer_nomins_success(sender, quantity, fee):
            sender.nomins -= quantity + fee
            recipient.nomins += quantity
            self.model_manager.nomins += fee
            return True
        return False

    def curits_to_nomins(self, quantity: Dec) -> Dec:
        """Convert a quantity of curits to its equivalent quantity in nomins."""
        return HavvenManager.round_decimal(quantity * self.curit_nomin_market.price)

    def curits_to_fiat(self, quantity: Dec) -> Dec:
        """Convert a quantity of curits to its equivalent quantity in fiat."""
        return HavvenManager.round_decimal(quantity * self.curit_fiat_market.price)

    def nomins_to_curits(self, quantity: Dec) -> Dec:
        """Convert a quantity of nomins to its equivalent quantity in curits."""
        return HavvenManager.round_decimal(quantity / self.curit_nomin_market.price)

    def nomins_to_fiat(self, quantity: Dec) -> Dec:
        """Convert a quantity of nomins to its equivalent quantity in fiat."""
        return HavvenManager.round_decimal(quantity * self.nomin_fiat_market.price)

    def fiat_to_curits(self, quantity: Dec) -> Dec:
        """Convert a quantity of fiat to its equivalent quantity in curits."""
        return HavvenManager.round_decimal(quantity / self.curit_fiat_market.price)

    def fiat_to_nomins(self, quantity: Dec) -> Dec:
        """Convert a quantity of fiat to its equivalent quantity in nomins."""
        return HavvenManager.round_decimal(quantity / self.nomin_fiat_market.price)<|MERGE_RESOLUTION|>--- conflicted
+++ resolved
@@ -147,11 +147,7 @@
         return 0 <= quantity + fee <= HavvenManager.round_decimal(sender.nomins)
 
     def transfer_fiat(self, sender: "ag.MarketPlayer",
-<<<<<<< HEAD
-                      recipient: "ag.MarketPlayer", quantity: Dec, fee: Optional[Dec]=None) -> bool:
-=======
                       recipient: "ag.MarketPlayer", quantity: Dec, fee: Optional[Dec] = None) -> bool:
->>>>>>> 2eb47c47
         """
         Transfer a positive quantity of fiat currency from the sender to the
           recipient, if balance is sufficient. Return True on success.
@@ -166,11 +162,7 @@
         return False
 
     def transfer_curits(self, sender: 'ag.MarketPlayer',
-<<<<<<< HEAD
-                        recipient: 'ag.MarketPlayer', quantity: Dec, fee: Optional[Dec]=None) -> bool:
-=======
                         recipient: 'ag.MarketPlayer', quantity: Dec, fee: Optional[Dec] = None) -> bool:
->>>>>>> 2eb47c47
         """
         Transfer a positive quantity of curits from the sender to the recipient,
           if balance is sufficient. Return True on success.
@@ -185,11 +177,7 @@
         return False
 
     def transfer_nomins(self, sender: 'ag.MarketPlayer',
-<<<<<<< HEAD
-                        recipient: 'ag.MarketPlayer', quantity: Dec, fee: Optional[Dec]=None) -> bool:
-=======
                         recipient: 'ag.MarketPlayer', quantity: Dec, fee: Optional[Dec] = None) -> bool:
->>>>>>> 2eb47c47
         """
         Transfer a positive quantity of nomins from the sender to the recipient,
           if balance is sufficient. Return True on success.
