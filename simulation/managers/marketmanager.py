--- conflicted
+++ resolved
@@ -1,9 +1,5 @@
 from typing import Optional, Callable
-<<<<<<< HEAD
-from decimal import Decimal
-=======
 from decimal import Decimal as Dec
->>>>>>> dd2808cd
 
 import orderbook as ob
 import agents as ag
@@ -27,31 +23,19 @@
         #   Y is the quote currency.
         # That is, buyers hold Y and sellers hold X.
         self.curit_nomin_market = ob.OrderBook(
-<<<<<<< HEAD
             model_manager, "curits", "nomins", self.curit_nomin_match,
-=======
-            model_manager, "CUR", "NOM", self.curit_nomin_match,
->>>>>>> dd2808cd
             self.fee_manager.transferred_nomins_fee,
             self.fee_manager.transferred_curits_fee,
             self.model_manager.match_on_order
         )
         self.curit_fiat_market = ob.OrderBook(
-<<<<<<< HEAD
             model_manager, "curits", "fiat", self.curit_fiat_match,
-=======
-            model_manager, "CUR", "FIAT", self.curit_fiat_match,
->>>>>>> dd2808cd
             self.fee_manager.transferred_fiat_fee,
             self.fee_manager.transferred_curits_fee,
             self.model_manager.match_on_order
         )
         self.nomin_fiat_market = ob.OrderBook(
-<<<<<<< HEAD
             model_manager, "nomins", "fiat", self.nomin_fiat_match,
-=======
-            model_manager, "NOM", "FIAT", self.nomin_fiat_match,
->>>>>>> dd2808cd
             self.fee_manager.transferred_fiat_fee,
             self.fee_manager.transferred_nomins_fee,
             self.model_manager.match_on_order
@@ -59,17 +43,10 @@
 
     def __bid_ask_match__(
             self, bid: "ob.Bid", ask: "ob.Ask",
-<<<<<<< HEAD
-            bid_success: Callable[["ag.MarketPlayer", "Decimal", "Decimal"], bool],
-            ask_success: Callable[["ag.MarketPlayer", "Decimal", "Decimal"], bool],
-            bid_transfer: Callable[["ag.MarketPlayer", "ag.MarketPlayer", "Decimal", "Decimal"], bool],
-            ask_transfer: Callable[["ag.MarketPlayer", "ag.MarketPlayer", "Decimal", "Decimal"], bool]
-=======
             bid_success: Callable[["ag.MarketPlayer", Dec, Dec], bool],
             ask_success: Callable[["ag.MarketPlayer", Dec, Dec], bool],
             bid_transfer: Callable[["ag.MarketPlayer", "ag.MarketPlayer", Dec, Dec], bool],
             ask_transfer: Callable[["ag.MarketPlayer", "ag.MarketPlayer", Dec, Dec], bool]
->>>>>>> dd2808cd
     ) -> Optional["ob.TradeRecord"]:
         """
         If possible, match the given bid and ask, with the given transfer
@@ -85,19 +62,6 @@
         # The earlier poster trades at their posted price,
         #   while the later poster transacts at a price no worse than posted;
         #   they may do better.
-<<<<<<< HEAD
-        price = self.round_decimal(ask.price if ask.time < bid.time else bid.price)
-        quantity = self.round_decimal(min(ask.quantity, bid.quantity))
-
-        # only charge a fraction of the fee
-        if quantity == ask.quantity:
-            ask_fee = self.round_decimal(ask.fee)
-            bid_fee = self.round_decimal(quantity/bid.quantity * bid.fee)
-        else:
-            bid_fee = self.round_decimal(bid.fee)
-            ask_fee = self.round_decimal(quantity/ask.quantity * ask.fee)
-        buy_val = self.round_decimal(quantity * price)
-=======
         price = HavvenManager.round_decimal(ask.price if ask.time < bid.time else bid.price)
         quantity = HavvenManager.round_decimal(min(ask.quantity, bid.quantity))
 
@@ -109,7 +73,6 @@
             bid_fee = HavvenManager.round_decimal(bid.fee)
             ask_fee = HavvenManager.round_decimal(quantity/ask.quantity * ask.fee)
         buy_val = HavvenManager.round_decimal(quantity * price)
->>>>>>> dd2808cd
 
         # Only perform the actual transfer if it would be successful.
         # Assuming that used_currency is correct
@@ -130,13 +93,8 @@
         bid_transfer(bid.issuer, ask.issuer, buy_val, bid_fee)
 
         # Update the orders, cancelling any with 0 remaining quantity.
-<<<<<<< HEAD
-        ask.update_quantity(self.round_decimal(ask.quantity - quantity), ask_fee)
-        bid.update_quantity(self.round_decimal(bid.quantity - quantity), bid_fee)
-=======
         ask.update_quantity(HavvenManager.round_decimal(ask.quantity - quantity), ask_fee)
         bid.update_quantity(HavvenManager.round_decimal(bid.quantity - quantity), bid_fee)
->>>>>>> dd2808cd
 
         return ob.TradeRecord(bid.issuer, ask.issuer, price, quantity)
 
@@ -177,38 +135,22 @@
                                       self.transfer_nomins)
 
     def transfer_fiat_success(self, sender: "ag.MarketPlayer",
-<<<<<<< HEAD
-                              quantity: "Decimal", fee: "Decimal") -> bool:
-=======
                               quantity: Dec, fee: Dec) -> bool:
->>>>>>> dd2808cd
         """True iff the sender could successfully send a quantity of fiat."""
         return 0 <= quantity + fee <= sender.fiat
 
     def transfer_curits_success(self, sender: "ag.MarketPlayer",
-<<<<<<< HEAD
-                                quantity: "Decimal", fee: "Decimal") -> bool:
-=======
                                 quantity: Dec, fee: Dec) -> bool:
->>>>>>> dd2808cd
         """True iff the sender could successfully send a quantity of curits."""
         return 0 <= quantity + fee <= sender.curits
 
     def transfer_nomins_success(self, sender: "ag.MarketPlayer",
-<<<<<<< HEAD
-                                quantity: "Decimal", fee: "Decimal") -> bool:
-=======
                                 quantity: Dec, fee: Dec) -> bool:
->>>>>>> dd2808cd
         """True iff the sender could successfully send a quantity of nomins."""
         return 0 <= quantity + fee <= sender.nomins
 
     def transfer_fiat(self, sender: "ag.MarketPlayer",
-<<<<<<< HEAD
-                      recipient: "ag.MarketPlayer", quantity: "Decimal", fee: "Decimal") -> bool:
-=======
                       recipient: "ag.MarketPlayer", quantity: Dec, fee: Dec) -> bool:
->>>>>>> dd2808cd
         """
         Transfer a positive quantity of fiat currency from the sender to the
           recipient, if balance is sufficient. Return True on success.
@@ -222,11 +164,7 @@
         return False
 
     def transfer_curits(self, sender: 'ag.MarketPlayer',
-<<<<<<< HEAD
-                        recipient: 'ag.MarketPlayer', quantity: "Decimal", fee: "Decimal") -> bool:
-=======
                         recipient: 'ag.MarketPlayer', quantity: Dec, fee: Dec) -> bool:
->>>>>>> dd2808cd
         """
         Transfer a positive quantity of curits from the sender to the recipient,
           if balance is sufficient. Return True on success.
@@ -240,11 +178,7 @@
         return False
 
     def transfer_nomins(self, sender: 'ag.MarketPlayer',
-<<<<<<< HEAD
-                        recipient: 'ag.MarketPlayer', quantity: "Decimal", fee: "Decimal") -> bool:
-=======
                         recipient: 'ag.MarketPlayer', quantity: Dec, fee: Dec) -> bool:
->>>>>>> dd2808cd
         """
         Transfer a positive quantity of nomins from the sender to the recipient,
           if balance is sufficient. Return True on success.
@@ -257,47 +191,24 @@
             return True
         return False
 
-<<<<<<< HEAD
-    def curits_to_nomins(self, quantity: "Decimal") -> "Decimal":
-=======
     def curits_to_nomins(self, quantity: Dec) -> Dec:
->>>>>>> dd2808cd
         """Convert a quantity of curits to its equivalent quantity in nomins."""
         return quantity * self.curit_nomin_market.price
         # The following fixes an interesting feedback loop related to nomin issuance rights
         # Hopefully unbreaking arbitrage will fix that, however.
         # return (quantity * self.curit_fiat_market.price) / self.nomin_fiat_market.price
 
-<<<<<<< HEAD
-    def curits_to_fiat(self, quantity: "Decimal") -> "Decimal":
-        """Convert a quantity of curits to its equivalent quantity in fiat."""
-        return quantity * self.curit_fiat_market.price
-
-    def nomins_to_curits(self, quantity: "Decimal") -> "Decimal":
-=======
     def curits_to_fiat(self, quantity: Dec) -> Dec:
         """Convert a quantity of curits to its equivalent quantity in fiat."""
         return quantity * self.curit_fiat_market.price
 
     def nomins_to_curits(self, quantity: Dec) -> Dec:
->>>>>>> dd2808cd
         """Convert a quantity of nomins to its equivalent quantity in curits."""
         return quantity / self.curit_nomin_market.price
         # The following fixes an interesting feedback loop related to nomin issuance rights
         # Hopefully unbreaking arbitrage will fix that, however.
         # return (quantity * self.nomin_fiat_market.price) / self.curit_fiat_market.price
 
-<<<<<<< HEAD
-    def nomins_to_fiat(self, quantity: "Decimal") -> "Decimal":
-        """Convert a quantity of nomins to its equivalent quantity in fiat."""
-        return quantity * self.nomin_fiat_market.price
-
-    def fiat_to_curits(self, quantity: "Decimal") -> "Decimal":
-        """Convert a quantity of fiat to its equivalent quantity in curits."""
-        return quantity / self.curit_fiat_market.price
-
-    def fiat_to_nomins(self, quantity: "Decimal") -> "Decimal":
-=======
     def nomins_to_fiat(self, quantity: Dec) -> Dec:
         """Convert a quantity of nomins to its equivalent quantity in fiat."""
         return quantity * self.nomin_fiat_market.price
@@ -307,9 +218,5 @@
         return quantity / self.curit_fiat_market.price
 
     def fiat_to_nomins(self, quantity: Dec) -> Dec:
->>>>>>> dd2808cd
         """Convert a quantity of fiat to its equivalent quantity in nomins."""
-        return quantity / self.nomin_fiat_market.price
-
-    def round_decimal(self, value: "Decimal") -> "Decimal":
-        return round(value, self.model_manager.currency_precision)+        return quantity / self.nomin_fiat_market.price