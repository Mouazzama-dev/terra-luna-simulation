--- conflicted
+++ resolved
@@ -27,11 +27,7 @@
                  utilisation_ratio_max: float = 1.0,
                  match_on_order: bool = True,
                  agent_fractions: Optional[Dict[str, int]] = None,
-<<<<<<< HEAD
-                 test_mode: bool = False) -> None:
-=======
                  agent_minimum: int = 1) -> None:
->>>>>>> ccd167e5
         # Mesa setup.
 
         super().__init__()
@@ -60,11 +56,7 @@
 
         self.agent_manager = AgentManager(self, num_agents,
                                           agent_fractions, Dec(init_value),
-<<<<<<< HEAD
-                                          test_mode=test_mode)
-=======
                                           agent_minimum=agent_minimum)
->>>>>>> ccd167e5
 
     def fiat_value(self, havvens=Dec('0'), nomins=Dec('0'),
                    fiat=Dec('0')) -> Dec:
