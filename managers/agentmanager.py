from typing import Dict, List
from decimal import Decimal as Dec

import agents as ag

from .havvenmanager import HavvenManager
import model


class AgentManager:
    """Manages agent populations."""

    def __init__(self,
                 havven_model: "model.HavvenModel",
                 num_agents: int,
                 agent_fractions: Dict[str, float],
                 init_value: Dec,
                 agent_minimum: int = 1) -> None:
        """
        :param havven_model: a reference to the sim itself.
        :param num_agents: the number of agents to include in this simulation (plus or minus a handful).
        :param agent_fractions: the vector which sets the proportions of each agent in the model. Will be normalised.
        :param init_value: the initial value from which to calculate agent endowments.
        :param agent_minimum: the minimum number of each type of agent to include in the simulation. 1 by default.
        """

        # A reference to the Havven sim itself.
        self.havven_model = havven_model

        # Lists of each type of agent.
        self.agents: Dict[str, List[ag.MarketPlayer]] = {
            name: [] for name in ag.player_names
        }
        self.agents["others"] = []

        # Normalise the fractions of the population each agent occupies.
        total_value = sum(agent_fractions.values())
        normalised_fractions = {}
        if total_value > 0:
            for name in ag.player_names:
                if name in agent_fractions:
                    normalised_fractions[name] = agent_fractions[name]/total_value
        agent_fractions = normalised_fractions

        # Create the agents themselves.
        running_player_total = 0
        for agent_type in agent_fractions:
            total = max(agent_minimum, int(num_agents*agent_fractions[agent_type])
                                           if agent_type in agent_fractions else 0)

            for i in range(total):
<<<<<<< HEAD
                if ag.player_names[item] == ag.Banker:
                    endowment = HavvenManager.round_decimal(Dec(skewnorm.rvs(100)) * init_value)
                    banker = ag.Banker(total_players, self.havven_model, fiat=endowment)
                    self.havven_model.schedule.add(banker)
                    self.agents[item].append(banker)
                    total_players += 1
                elif ag.player_names[item] == ag.Randomizer:
                    randomizer = ag.Randomizer(total_players, self.havven_model, fiat=init_value)
                    self.havven_model.endow_havvens(randomizer, Dec(3) * init_value)
                    self.havven_model.schedule.add(randomizer)
                    self.agents[item].append(randomizer)
                    total_players += 1
                elif ag.player_names[item] == ag.Arbitrageur:
                    arbitrageur = ag.Arbitrageur(total_players, self.havven_model,
                                                 fiat=HavvenManager.round_decimal(init_value / Dec(2)))
                    self.havven_model.endow_havvens(arbitrageur,
                                             HavvenManager.round_decimal(init_value / Dec(2)))
                    self.havven_model.schedule.add(arbitrageur)
                    self.agents[item].append(arbitrageur)
                    total_players += 1
                elif ag.player_names[item] == ag.NominShorter:
                    nomin_shorter = ag.NominShorter(total_players, self.havven_model,
                                                    nomins=HavvenManager.round_decimal(init_value * Dec(2)))
                    self.havven_model.schedule.add(nomin_shorter)
                    self.agents[item].append(nomin_shorter)
                    total_players += 1
                elif ag.player_names[item] == ag.HavvenEscrowNominShorter:
                    escrow_nomin_shorter = ag.HavvenEscrowNominShorter(
                        total_players, self.havven_model,
                        havvens=HavvenManager.round_decimal(init_value * Dec(2))
                    )
                    self.havven_model.schedule.add(escrow_nomin_shorter)
                    self.agents[item].append(escrow_nomin_shorter)
                    total_players += 1
                elif ag.player_names[item] == ag.Merchant:
                    merchant = ag.Merchant(total_players, self.havven_model, fiat=HavvenManager.round_decimal(init_value))
                    self.havven_model.schedule.add(merchant)
                    self.agents[item].append(merchant)
                    total_players += 1
                elif ag.player_names[item] == ag.Buyer:
                    buyer = ag.Buyer(total_players, self.havven_model, fiat=HavvenManager.round_decimal(init_value*Dec(2)))
                    self.havven_model.schedule.add(buyer)
                    self.agents[item].append(buyer)
                    total_players += 1
                elif ag.player_names[item] == ag.MarketMaker:
                    market_maker = ag.MarketMaker(
                        total_players,
                        self.havven_model,
                        fiat=HavvenManager.round_decimal(init_value*Dec(3))
                    )
                    self.havven_model.endow_havvens(market_maker, init_value*Dec(3))
                    self.havven_model.schedule.add(market_maker)
                    self.agents[item].append(market_maker)
                    total_players += 1
=======
                agent = ag.player_names[agent_type](running_player_total, self.havven_model)
                agent.setup(init_value)
                self.havven_model.schedule.add(agent)
                self.agents[agent_type].append(agent)
                running_player_total += 1
>>>>>>> ccd167e5

        # Add a central stabilisation bank
        # self._add_central_bank(running_player_total, num_agents, init_value)

        # Now that each agent has its initial endowment, make them remember it.
        for agent in self.havven_model.schedule.agents:
            agent.reset_initial_wealth()

    def add(self, agent):
        self.havven_model.schedule.add(agent)
        for name, item in ag.player_names.items():
            if type(agent) == item:
                self.agents[name].append(agent)
                return
        else:
            self.agents['others'].append(agent)

    def _add_central_bank(self, unique_id, num_agents, init_value):
        central_bank = ag.CentralBank(
            unique_id, self.havven_model, fiat=Dec(num_agents * init_value),
            nomin_target=Dec('1.0')
        )
        self.havven_model.endow_havvens(central_bank,
                                 Dec(num_agents * init_value))
        self.havven_model.schedule.add(central_bank)
        self.agents["others"].append(central_bank)<|MERGE_RESOLUTION|>--- conflicted
+++ resolved
@@ -49,68 +49,11 @@
                                            if agent_type in agent_fractions else 0)
 
             for i in range(total):
-<<<<<<< HEAD
-                if ag.player_names[item] == ag.Banker:
-                    endowment = HavvenManager.round_decimal(Dec(skewnorm.rvs(100)) * init_value)
-                    banker = ag.Banker(total_players, self.havven_model, fiat=endowment)
-                    self.havven_model.schedule.add(banker)
-                    self.agents[item].append(banker)
-                    total_players += 1
-                elif ag.player_names[item] == ag.Randomizer:
-                    randomizer = ag.Randomizer(total_players, self.havven_model, fiat=init_value)
-                    self.havven_model.endow_havvens(randomizer, Dec(3) * init_value)
-                    self.havven_model.schedule.add(randomizer)
-                    self.agents[item].append(randomizer)
-                    total_players += 1
-                elif ag.player_names[item] == ag.Arbitrageur:
-                    arbitrageur = ag.Arbitrageur(total_players, self.havven_model,
-                                                 fiat=HavvenManager.round_decimal(init_value / Dec(2)))
-                    self.havven_model.endow_havvens(arbitrageur,
-                                             HavvenManager.round_decimal(init_value / Dec(2)))
-                    self.havven_model.schedule.add(arbitrageur)
-                    self.agents[item].append(arbitrageur)
-                    total_players += 1
-                elif ag.player_names[item] == ag.NominShorter:
-                    nomin_shorter = ag.NominShorter(total_players, self.havven_model,
-                                                    nomins=HavvenManager.round_decimal(init_value * Dec(2)))
-                    self.havven_model.schedule.add(nomin_shorter)
-                    self.agents[item].append(nomin_shorter)
-                    total_players += 1
-                elif ag.player_names[item] == ag.HavvenEscrowNominShorter:
-                    escrow_nomin_shorter = ag.HavvenEscrowNominShorter(
-                        total_players, self.havven_model,
-                        havvens=HavvenManager.round_decimal(init_value * Dec(2))
-                    )
-                    self.havven_model.schedule.add(escrow_nomin_shorter)
-                    self.agents[item].append(escrow_nomin_shorter)
-                    total_players += 1
-                elif ag.player_names[item] == ag.Merchant:
-                    merchant = ag.Merchant(total_players, self.havven_model, fiat=HavvenManager.round_decimal(init_value))
-                    self.havven_model.schedule.add(merchant)
-                    self.agents[item].append(merchant)
-                    total_players += 1
-                elif ag.player_names[item] == ag.Buyer:
-                    buyer = ag.Buyer(total_players, self.havven_model, fiat=HavvenManager.round_decimal(init_value*Dec(2)))
-                    self.havven_model.schedule.add(buyer)
-                    self.agents[item].append(buyer)
-                    total_players += 1
-                elif ag.player_names[item] == ag.MarketMaker:
-                    market_maker = ag.MarketMaker(
-                        total_players,
-                        self.havven_model,
-                        fiat=HavvenManager.round_decimal(init_value*Dec(3))
-                    )
-                    self.havven_model.endow_havvens(market_maker, init_value*Dec(3))
-                    self.havven_model.schedule.add(market_maker)
-                    self.agents[item].append(market_maker)
-                    total_players += 1
-=======
                 agent = ag.player_names[agent_type](running_player_total, self.havven_model)
                 agent.setup(init_value)
                 self.havven_model.schedule.add(agent)
                 self.agents[agent_type].append(agent)
                 running_player_total += 1
->>>>>>> ccd167e5
 
         # Add a central stabilisation bank
         # self._add_central_bank(running_player_total, num_agents, init_value)
