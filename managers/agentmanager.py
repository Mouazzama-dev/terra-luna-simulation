from typing import Dict, List
from decimal import Decimal as Dec

from scipy.stats import skewnorm

import agents as ag

from .havvenmanager import HavvenManager
import model


class AgentManager:
    """Manages agent populations."""

    def __init__(self,
                 havven_model: "model.HavvenModel",
                 num_agents: int,
                 agent_fractions: Dict[str, float],
                 init_value: Dec) -> None:
        # A reference to the havven sim itself.
        self.havven_model = havven_model

        # Lists of each type of agent.
        self.agents: Dict[str, List[ag.MarketPlayer]] = {
            name: [] for name in ag.player_names
        }
        self.agents["others"] = []

        # Normalise the fractions of the population each agent occupies.
        total_value = sum(agent_fractions.values())
        result = {}
        if total_value > 0:
            for name in ag.player_names:
                if name in agent_fractions:
                    result[name] = agent_fractions[name]/total_value
                    # always have a merchant

        agent_fractions = result

        # create each agent with custom
        total_players = 0
        for item in result:
            total = max(1, int(num_agents*agent_fractions[item]) if item in agent_fractions else 0)
            if item == 'Merchant' and total == 0:
                total = 1
            for i in range(total):
                if ag.player_names[item] == ag.Banker:
                    endowment = HavvenManager.round_decimal(Dec(skewnorm.rvs(100)) * init_value)
                    banker = ag.Banker(total_players, self.havven_model, fiat=endowment)
                    self.havven_model.schedule.add(banker)
                    self.agents[item].append(banker)
                    total_players += 1
                elif ag.player_names[item] == ag.Randomizer:
                    randomizer = ag.Randomizer(total_players, self.havven_model, fiat=init_value)
                    self.havven_model.endow_havvens(randomizer, Dec(3) * init_value)
                    self.havven_model.schedule.add(randomizer)
                    self.agents[item].append(randomizer)
                    total_players += 1
                elif ag.player_names[item] == ag.Arbitrageur:
                    arbitrageur = ag.Arbitrageur(total_players, self.havven_model,
                                                 fiat=HavvenManager.round_decimal(init_value / Dec(2)))
                    self.havven_model.endow_havvens(arbitrageur,
                                             HavvenManager.round_decimal(init_value / Dec(2)))
                    self.havven_model.schedule.add(arbitrageur)
                    self.agents[item].append(arbitrageur)
                    total_players += 1
                elif ag.player_names[item] == ag.NominShorter:
<<<<<<< HEAD
                    nomin_shorter = ag.NominShorter(total_players, self.havven,
                                                    curits=HavvenManager.round_decimal(init_value * Dec(3)))
                    self.havven.schedule.add(nomin_shorter)
                    self.agents[item].append(nomin_shorter)
                    total_players += 1
                elif ag.player_names[item] == ag.CuritEscrowNominShorter:
                    escrow_nomin_shorter = ag.CuritEscrowNominShorter(
                        total_players, self.havven,
                    )
                    self.havven.endow_curits(escrow_nomin_shorter, HavvenManager.round_decimal(init_value * Dec(2)))
                    self.havven.schedule.add(escrow_nomin_shorter)
=======
                    nomin_shorter = ag.NominShorter(total_players, self.havven_model,
                                                    nomins=HavvenManager.round_decimal(init_value * Dec(2)))
                    self.havven_model.schedule.add(nomin_shorter)
                    self.agents[item].append(nomin_shorter)
                    total_players += 1
                elif ag.player_names[item] == ag.HavvenEscrowNominShorter:
                    escrow_nomin_shorter = ag.HavvenEscrowNominShorter(
                        total_players, self.havven_model,
                        havvens=HavvenManager.round_decimal(init_value * Dec(2))
                    )
                    self.havven_model.schedule.add(escrow_nomin_shorter)
>>>>>>> 630a2321
                    self.agents[item].append(escrow_nomin_shorter)
                    total_players += 1
                elif ag.player_names[item] == ag.Speculator:
                    speculator = ag.Speculator(total_players, self.havven)
                    if speculator.primary_currency == "fiat":
                        speculator.fiat = HavvenManager.round_decimal(init_value*Dec(3))
                    elif speculator.primary_currency == "nomins":
                        speculator.nomins = 0
                    elif speculator.primary_currency == "curits":
                        self.havven.endow_curits(speculator, HavvenManager.round_decimal(init_value * Dec(3)))
                    self.havven.schedule.add(speculator)
                    total_players += 1
                elif ag.player_names[item] == ag.Merchant:
                    merchant = ag.Merchant(total_players, self.havven_model, fiat=HavvenManager.round_decimal(init_value))
                    self.havven_model.schedule.add(merchant)
                    self.agents[item].append(merchant)
                    total_players += 1
                elif ag.player_names[item] == ag.Buyer:
                    buyer = ag.Buyer(total_players, self.havven_model, fiat=HavvenManager.round_decimal(init_value*Dec(2)))
                    self.havven_model.schedule.add(buyer)
                    self.agents[item].append(buyer)
                    total_players += 1

        # central_bank = ag.CentralBank(
        #     total_players, self.havven_model, fiat=Dec(num_agents * init_value),
        #     nomin_target=Dec('1.0')
        # )
        # self.havven_model.endow_havvens(central_bank,
        #                          Dec(num_agents * init_value))
        # self.havven_model.schedule.add(central_bank)
        # self.agents["others"].append(central_bank)

        # Now that each agent has its initial endowment, make them remember it.
        for agent in self.havven_model.schedule.agents:
            agent.reset_initial_wealth()

    def add(self, agent):
        self.havven_model.schedule.add(agent)
        for name, item in ag.player_names.items():
            if type(agent) == item:
                self.agents[name].append(agent)
                return
        else:
            self.agents['others'].append(agent)<|MERGE_RESOLUTION|>--- conflicted
+++ resolved
@@ -65,19 +65,6 @@
                     self.agents[item].append(arbitrageur)
                     total_players += 1
                 elif ag.player_names[item] == ag.NominShorter:
-<<<<<<< HEAD
-                    nomin_shorter = ag.NominShorter(total_players, self.havven,
-                                                    curits=HavvenManager.round_decimal(init_value * Dec(3)))
-                    self.havven.schedule.add(nomin_shorter)
-                    self.agents[item].append(nomin_shorter)
-                    total_players += 1
-                elif ag.player_names[item] == ag.CuritEscrowNominShorter:
-                    escrow_nomin_shorter = ag.CuritEscrowNominShorter(
-                        total_players, self.havven,
-                    )
-                    self.havven.endow_curits(escrow_nomin_shorter, HavvenManager.round_decimal(init_value * Dec(2)))
-                    self.havven.schedule.add(escrow_nomin_shorter)
-=======
                     nomin_shorter = ag.NominShorter(total_players, self.havven_model,
                                                     nomins=HavvenManager.round_decimal(init_value * Dec(2)))
                     self.havven_model.schedule.add(nomin_shorter)
@@ -89,18 +76,17 @@
                         havvens=HavvenManager.round_decimal(init_value * Dec(2))
                     )
                     self.havven_model.schedule.add(escrow_nomin_shorter)
->>>>>>> 630a2321
                     self.agents[item].append(escrow_nomin_shorter)
                     total_players += 1
                 elif ag.player_names[item] == ag.Speculator:
-                    speculator = ag.Speculator(total_players, self.havven)
+                    speculator = ag.Speculator(total_players, self.havven_model)
                     if speculator.primary_currency == "fiat":
                         speculator.fiat = HavvenManager.round_decimal(init_value*Dec(3))
                     elif speculator.primary_currency == "nomins":
                         speculator.nomins = 0
                     elif speculator.primary_currency == "curits":
-                        self.havven.endow_curits(speculator, HavvenManager.round_decimal(init_value * Dec(3)))
-                    self.havven.schedule.add(speculator)
+                        self.havven_model.endow_havvens(speculator, HavvenManager.round_decimal(init_value * Dec(3)))
+                    self.havven_model.schedule.add(speculator)
                     total_players += 1
                 elif ag.player_names[item] == ag.Merchant:
                     merchant = ag.Merchant(total_players, self.havven_model, fiat=HavvenManager.round_decimal(init_value))
